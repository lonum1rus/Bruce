--- conflicted
+++ resolved
@@ -82,1506 +82,4 @@
 	;jackjansen/esp32_idf5_https_server_compat
 	tobozo/ESP32-PSRamFS
 	;chegewara/EspTinyUSB
-<<<<<<< HEAD
 	bitbank2/AnimatedGIF
-=======
-	bitbank2/AnimatedGIF
-
-[env:m5stack-cplus2]
-platform = https://github.com/bmorcelli/platform-espressif32/releases/download/0.0.4/platform-espressif32.zip
-board = m5stick-c
-framework = arduino
-board_build.partitions = custom_8Mb.csv
-board_build.f_flash = 40000000L
-board_upload.flash_size = 8MB
-board_upload.maximum_size = 8388608
-build_flags =
-	${common.build_flags}
-	-DCORE_DEBUG_LEVEL=5
-	;-DBOARD_HAS_PSRAM
-	;-mfix-esp32-psram-cache-issue
-	;-mfix-esp32-psram-cache-strategy=memw
-
-	-DSTICK_C_PLUS2=1
-
-	;Features Enabled
-	;-DLITE_VERSION=1 ;limits some features to save space for M5Launcher Compatibility
-	-DMIC_SPM1423=1 ;Applicable for SPM1423 device
-	;FM Radio
-	-DFM_SI4713=1 ;Uncomment to activate FM Radio using Adafruit Si4713
-	-DFM_RSTPIN=0
-    -DPIN_CLK=0
-    -DI2S_SCLK_PIN=0
-    -DI2S_DATA_PIN=34
-    -DPIN_DATA=34
-
-	;Have RTC Chip
-	-DHAS_RTC=1
-
-	;Have buzzer
-	-DBUZZ_PIN=2
-
-	;Can run USB as HID
-	;-DUSB_as_HID=1 ;uncomment to enable
-	;-DBAD_TX=25 ; Using pin header
-	;-DBAD_RX=26 ; Using pin header
-	-DBAD_TX=32  ; Using Grove
-	-DBAD_RX=33	 ; Using Grove
-
-	;Buttons configuration
-	-DHAS_BTN=1
-	-DSEL_BTN=37
-	-DUP_BTN=35
-	-DDW_BTN=39
-	-DBTN_ACT=LOW
-	-DBTN_ALIAS='"M5"'
-
-	;-DALLOW_ALL_GPIO_FOR_IR_RF=1 ; Set this option to make use of all GPIOs, from 1 to 44 to be chosen, except TFT and SD pins
-
-	;Infrared Led default pin and state
-	-DIR_TX_PINS='{ {"Default", LED}, {"M5 IR Mod", GROVE_SDA}, {"G26",26}, {"G25",25}, {"G0",0}, {"Groove W", GROVE_SCL}, {"GROVE Y", GROVE_SDA}}'
-	-DIR_RX_PINS='{ {"M5 IR Mod", GROVE_SCL}, {"G26",26}, {"G25",25}, {"G0",0}, {"Groove W", GROVE_SCL}, {"GROVE Y", GROVE_SDA}}'
-	-DLED=19
-	-DLED_ON=HIGH
-	-DLED_OFF=LOW
-
-	;Radio Frequency (one pin modules) pin setting
-	-DRF_TX_PINS='{ {"M5 RF433T", GROVE_SDA}, {"G26",26}, {"G25",25}, {"G0",0}, {"Groove W", GROVE_SCL}, {"GROVE Y", GROVE_SDA}}'
-	-DRF_RX_PINS='{ {"M5 RF433R", GROVE_SCL}, {"G26",26}, {"G25",25}, {"G0",0}, {"Groove W", GROVE_SCL}, {"GROVE Y", GROVE_SDA}}'
-
-    ; connection pins for CC1101 https://github.com/bmorcelli/io433/blob/master/platformio.ini
-    -DUSE_CC1101_VIA_SPI
-    -DCC1101_GDO0_PIN=25
-		-DCC1101_SS_PIN=SPI_SS_PIN
-		-DCC1101_MOSI_PIN=SPI_MOSI_PIN
-		-DCC1101_SCK_PIN=SPI_SCK_PIN
-		-DCC1101_MISO_PIN=SPI_MISO_PIN
-    ;-DCC1101_GDO2_PIN=-1
-
-	; connections are the same as CC1101
-	-DUSE_NRF24_VIA_SPI
-	-DNRF24_CE_PIN=25
-	-DNRF24_SS_PIN=SPI_SS_PIN
-	-DNRF24_MOSI_PIN=SPI_MOSI_PIN
-	-DNRF24_SCK_PIN=SPI_SCK_PIN
-	-DNRF24_MISO_PIN=SPI_MISO_PIN
-
-	;Battery ADC read pin
-	-DBAT_PIN=38
-
-	;Font sizes, depending on device
-	-DFP=1
-	-DFM=2
-	-DFG=3
-
-	;Screen Setup
-	-DHAS_SCREEN=1
-	-DROTATION=3
-	-DWIDTH=240
-	-DHEIGHT=135
-	-DBACKLIGHT=27
-	-DMINBRIGHT=160
-
-	;TFT_eSPI Setup
-	-DUSER_SETUP_LOADED=1
-	-DST7789_2_DRIVER=1
-	-DTFT_RGB_ORDER=1
-	-DTFT_WIDTH=135
-	-DTFT_HEIGHT=240
-	-DTFT_BACKLIGHT_ON=1
-	-DTFT_CS=5
-	-DTFT_DC=14
-	-DTFT_RST=12
-	-DTOUCH_CS=-1
-	-DTFT_MOSI=15
-	-DTFT_SCLK=13
-	-DTFT_BL=27
-	-DSMOOTH_FONT=1
-	-DSPI_FREQUENCY=20000000
-	-DSPI_READ_FREQUENCY=20000000
-	-DSPI_TOUCH_FREQUENCY=2500000
-
-	;SD Card Setup pins
-	-DSDCARD_CS=14
-	-DSDCARD_SCK=0
-	-DSDCARD_MISO=36
-	-DSDCARD_MOSI=26
-
-	;Default I2C port
-	-DGROVE_SDA=32
-	-DGROVE_SCL=33
-
-	-DSPI_SCK_PIN=0
-	-DSPI_MOSI_PIN=GROVE_SDA
-	-DSPI_MISO_PIN=GROVE_SCL
-	-DSPI_SS_PIN=26
-
-lib_deps =
-	${common.lib_deps}
-
-[env:m5stack-cplus1_1]
-platform = https://github.com/bmorcelli/platform-espressif32/releases/download/0.0.4/platform-espressif32.zip
-board = m5stick-c
-framework = arduino
-board_build.partitions = custom_4Mb_full.csv
-build_flags =
-	${common.build_flags}
-	-Os
-	-DSTICK_C_PLUS=1
-
-	;Features Enabled
-	;-DLITE_VERSION=1 ;limits some features to save space for M5Launcher Compatibility
-	;FM Radio
-	-DFM_SI4713=1 ;Uncomment to activate FM Radio using Adafruit Si4713
-	-DFM_RSTPIN=0
-	;Microphone
-	-DMIC_SPM1423=1 ;Applicable for SPM1423 device
-    -DPIN_CLK=0
-    -DI2S_SCLK_PIN=0
-    -DI2S_DATA_PIN=34
-    -DPIN_DATA=34
-
-	;Have RTC Chip
-	-DHAS_RTC=1
-
-	;Have buzzer
-	-DBUZZ_PIN=2
-
-	;Can run USB as HID
-	;-DUSB_as_HID=1 ;uncomment to enable
-	;-DBAD_TX=25 ; Using pin header
-	;-DBAD_RX=26 ; Using pin header
-	-DBAD_TX=32  ; Using Grove
-	-DBAD_RX=33	 ; Using Grove
-
-	;Buttons Setup
-	-DHAS_BTN=1
-	-DSEL_BTN=37
-	-DUP_BTN=0
-	-DDW_BTN=39
-	-DBTN_ACT=LOW
-	-DBTN_ALIAS='"M5"'
-
-	;-DALLOW_ALL_GPIO_FOR_IR_RF=1 ; Set this option to make use of all GPIOs, from 1 to 44 to be chosen, except TFT and SD pins
-
-	;Infrared Led default pin and state
-	-DIR_TX_PINS='{ {"Default", LED}, {"M5 IR Mod", GROVE_SDA}, {"G26",26}, {"G25",25}, {"G0",0}, {"Groove W", GROVE_SCL}, {"GROVE Y", GROVE_SDA}}'
-	-DIR_RX_PINS='{ {"M5 IR Mod", GROVE_SCL}, {"G26",26}, {"G25",25}, {"G0",0}, {"Groove W", GROVE_SCL}, {"GROVE Y", GROVE_SDA}}'
-	-DLED=9
-	-DLED_ON=LOW
-	-DLED_OFF=HIGH
-
-	;Radio Frequency (one pin modules) pin setting
-	-DRF_TX_PINS='{ {"M5 RF433T", GROVE_SDA}, {"G26",26}, {"G25",25}, {"G0",0}, {"Groove W", GROVE_SCL}, {"GROVE Y", GROVE_SDA}}'
-	-DRF_RX_PINS='{ {"M5 RF433R", GROVE_SCL}, {"G26",26}, {"G25",25}, {"G0",0}, {"Groove W", GROVE_SCL}, {"GROVE Y", GROVE_SDA}}'
-
-    ; connection pins for CC1101 https://github.com/bmorcelli/io433/blob/master/platformio.ini
-    -DUSE_CC1101_VIA_SPI
-    -DCC1101_GDO0_PIN=25
-	-DCC1101_SS_PIN=SPI_SS_PIN
-	-DCC1101_MOSI_PIN=SPI_MOSI_PIN
-	-DCC1101_SCK_PIN=SPI_SCK_PIN
-	-DCC1101_MISO_PIN=SPI_MISO_PIN
-    ;-DCC1101_GDO2_PIN=-1
-
-	; connections are the same as CC1101
-	-DUSE_NRF24_VIA_SPI
-	-DNRF24_CE_PIN=25
-	-DNRF24_SS_PIN=SPI_SS_PIN
-	-DNRF24_MOSI_PIN=SPI_MOSI_PIN
-	-DNRF24_SCK_PIN=SPI_SCK_PIN
-	-DNRF24_MISO_PIN=SPI_MISO_PIN
-
-	;Battery ADC read pin
-	-DBAT_PIN=10
-
-	;Font sizes, depending on device
-	-DFP=1
-	-DFM=2
-	-DFG=3
-
-	;Screen Setup
-	-DHAS_SCREEN=1
-	-DROTATION=3
-	-DWIDTH=240
-	-DHEIGHT=135
-
-	;TFT_eSPI Setup
-	-DUSER_SETUP_LOADED=1
-	-DST7789_2_DRIVER=1
-	-DTFT_RGB_ORDER=1
-	-DTFT_WIDTH=135
-	-DTFT_HEIGHT=240
-	-DTFT_BACKLIGHT_ON=0
-	-DTFT_CS=5
-	-DTFT_DC=23
-	-DTFT_RST=18
-	-DTOUCH_CS=-1
-	-DTFT_MOSI=15
-	-DTFT_SCLK=13
-	-DTFT_BL=-1
-	-DSMOOTH_FONT=1
-	-DSPI_FREQUENCY=20000000
-	-DSPI_READ_FREQUENCY=20000000
-	-DSPI_TOUCH_FREQUENCY=2500000
-
-	;SD Card Setup pins
-	-DSDCARD_CS=14
-	-DSDCARD_SCK=0
-	-DSDCARD_MISO=36
-	-DSDCARD_MOSI=26
-
-	;Default I2C port
-	-DGROVE_SDA=32
-	-DGROVE_SCL=33
-
-	-DSPI_SCK_PIN=0
-	-DSPI_MOSI_PIN=GROVE_SDA
-	-DSPI_MISO_PIN=GROVE_SCL
-	-DSPI_SS_PIN=26
-
-lib_deps =
-	${common.lib_deps}
-
-[env:LAUNCHER_m5stack-cplus1_1]
-extends=env:m5stack-cplus1_1
-board_build.partitions = custom_4Mb.csv
-build_flags =
-	${env:m5stack-cplus1_1.build_flags}
-	-DLITE_VERSION=1 ;limits some features to save space for M5Launcher Compatibility
-
-
-[env:m5stack-cardputer]
-platform = https://github.com/bmorcelli/platform-espressif32/releases/download/0.0.4/platform-espressif32.zip
-board = m5stack-stamps3
-framework = arduino
-board_build.partitions = custom_8Mb.csv
-build_flags =
-	${common.build_flags}
-	-DCORE_DEBUG_LEVEL=5
-	-DARDUINO_USB_CDC_ON_BOOT=1
-
-	-DCARDPUTER=1
-
-	;Features Enabled
-	;-DLITE_VERSION=1 ;limits some features to save space for M5Launcher Compatibility
-	;Microphone
-	-DMIC_SPM1423=1 ;uncomment to enable Applicable for SPM1423 device
-	;FM Radio
-	-DFM_SI4713=1 ;Uncomment to activate FM Radio using Adafruit Si4713
-	-DFM_RSTPIN=40
-    -DPIN_CLK=43
-    -DI2S_SCLK_PIN=43
-    -DI2S_DATA_PIN=46
-    -DPIN_DATA=46
-
-	;RGB LED runned by xylopyrographer/LiteLED@^1.2.0 library
-	-DHAS_RGB_LED=1
-	-DRGB_LED=21
-
-	;Speaker to run music, compatible with NS4168
-	-DHAS_NS4168_SPKR=1 ;uncomment to enable
-	-DBCLK=41
-    -DWCLK=43
-    -DDOUT=42
-
-	;Can run USB as HID
-	-DUSB_as_HID=1
-
-	;Buttons configuration
-	-DHAS_BTN=0
-	-DBTN_ALIAS='"Ok"'
-	-DBTN_PIN=0
-	-DBTN_ACT=LOw
-
-	;Font sizes, depending on device
-	-DFP=1
-	-DFM=2
-	-DFG=3
-
-	;-DALLOW_ALL_GPIO_FOR_IR_RF=1 ; Set this option to make use of all GPIOs, from 1 to 44 to be chosen, except TFT and SD pins
-
-	;Infrared Led default pin and state
-	-DIR_TX_PINS='{ {"Default", LED}, {"M5 IR Mod", GROVE_SDA}, {"Groove W", GROVE_SCL}, {"GROVE Y", GROVE_SDA}}'
-	-DIR_RX_PINS='{ {"M5 IR Mod", GROVE_SCL}, {"Groove W", GROVE_SCL}, {"GROVE Y", GROVE_SDA}}'
-	-DLED=44
-	-DLED_ON=HIGH
-	-DLED_OFF=LOW
-
-	;Radio Frequency (one pin modules) pin setting
-	-DRF_TX_PINS='{ {"M5 RF433T", GROVE_SDA}, {"Groove W", GROVE_SCL}, {"GROVE Y", GROVE_SDA}}'
-	-DRF_RX_PINS='{ {"M5 RF433R", GROVE_SCL}, {"Groove W", GROVE_SCL}, {"GROVE Y", GROVE_SDA}}'
-	; connection pins using microSD sniffer module https://www.sparkfun.com/products/9419 https://docs.m5stack.com/en/core/Cardputer
-	-DUSE_CC1101_VIA_SPI
-	-DCC1101_GDO0_PIN=GROVE_SDA
-	-DCC1101_SS_PIN=SPI_SS_PIN
-	-DCC1101_MOSI_PIN=SPI_MOSI_PIN
-	-DCC1101_SCK_PIN=SPI_SCK_PIN
-	-DCC1101_MISO_PIN=SPI_MISO_PIN
-	;-DCC1101_GDO2_PIN=-1
-
-	; connections are the same as CC1101
-	-DUSE_NRF24_VIA_SPI
-	-DNRF24_CE_PIN=GROVE_SDA
-	-DNRF24_SS_PIN=SPI_SS_PIN
-	-DNRF24_MOSI_PIN=SPI_MOSI_PIN
-	-DNRF24_SCK_PIN=SPI_SCK_PIN
-	-DNRF24_MISO_PIN=SPI_MISO_PIN
-
-	;Screen Setup
-	-DHAS_SCREEN=1
-	-DROTATION=1
-	-DWIDTH=240
-	-DHEIGHT=135
-	-DBACKLIGHT=38
-	-DMINBRIGHT=160
-
-	;TFT_eSPI Setup
-	-DUSER_SETUP_LOADED=1
-	-DUSE_HSPI_PORT=1
-	-DST7789_2_DRIVER=1
-	-DTFT_RGB_ORDER=1
-	-DTFT_WIDTH=135
-	-DTFT_HEIGHT=240
-	-DTFT_BACKLIGHT_ON=1
-	-DTFT_BL=38
-	-DTFT_RST=33
-	-DTFT_DC=34
-	-DTFT_MOSI=35
-	-DTFT_SCLK=36
-	-DTFT_CS=37
-	-DTOUCH_CS=-1
-	-DSMOOTH_FONT=1
-	-DSPI_FREQUENCY=20000000
-	-DSPI_READ_FREQUENCY=20000000
-	-DSPI_TOUCH_FREQUENCY=2500000
-
-	;SD Card Setup pins
-	-DSDCARD_CS=12
-	-DSDCARD_SCK=40
-	-DSDCARD_MISO=39
-	-DSDCARD_MOSI=14
-
-	;Default I2C port
-	-DGROVE_SDA=2
-	-DGROVE_SCL=1
-
-	;Default SPI port
-	-DSPI_SCK_PIN=40
-	-DSPI_MOSI_PIN=14
-	-DSPI_MISO_PIN=39
-	-DSPI_SS_PIN=GROVE_SCL
-
-lib_deps =
-	${common.lib_deps}
-	xylopyrographer/LiteLED@^1.2.0
-
-[env:m5stack-core2]
-platform = https://github.com/bmorcelli/platform-espressif32/releases/download/0.0.4/platform-espressif32.zip
-board = m5stick-c
-framework = arduino
-monitor_speed = 115200
-board_build.partitions = custom_16Mb.csv
-board_build.f_flash = 40000000L
-board_upload.flash_size = 16MB
-board_upload.maximum_size = 16777216
-board_upload.maximum_ram_size=532480
-;board_upload.maximum_ram_size=4521984
-build_flags =
-	${common.build_flags}
-	-DCORE_DEBUG_LEVEL=5
-
-	-DM5STACK=1 	;key for new device,
-	-DCORE2=1		;mykeyboard.cpp: need map buttons an/or touchscreen,
-					;display.cpp:    need map battery status value,
-					;settings.cpp:   need map brighness control
-					;main.cpp:		  need set startup
-					;serialcmds.cpp: need set power off command
-
-	;Features Enabled
-	;-DLITE_VERSION=1 ;limits some features to save space for M5Launcher Compatibility
-	;FM Radio
-	;-DFM_SI4713=1 ;Uncomment to activate FM Radio using Adafruit Si4713
-	-DFM_RSTPIN=18
-	;Microphone
-	-DMIC_SPM1423=1 ;uncomment to enable Applicable for SPM1423 device
-    -DPIN_CLK=-1
-    -DI2S_SCLK_PIN=-1
-    -DI2S_DATA_PIN=-1
-    -DPIN_DATA=-1
-
-	;RGB LED runned by xylopyrographer/LiteLED@^1.2.0 library
-	;-DHAS_RGB_LED=1  ;uncomment to enable
-	-DRGB_LED=-1
-
-	;Have RTC Chip
-	-DHAS_RTC=1
-
-	;Have buzzer
-	;-DBUZZ_PIN=2
-
-	;Speaker to run music, compatible with NS4168
-	;-DHAS_NS4168_SPKR=1 ;uncomment to enable
-	-DBCLK=12
-    -DWCLK=0
-    -DDOUT=2
-
-	;Can run USB as HID
-	;-DUSB_as_HID=1 ;uncomment to enable
-	-DBAD_TX=32
-	-DBAD_RX=33
-
-	;Battery ADC read pin
-	;-DBAT_PIN=10
-
-	;Buttons configuration
-	;-DHAS_BTN=1
-	-DBTN_ALIAS='"Ok"'
-	-DBTN_PIN=-1
-	-DBTN_ACT=LOw
-
-	;Touchscreen Config
-	-DHAS_TOUCH=1
-
-	-DALLOW_ALL_GPIO_FOR_IR_RF=1 ; Set this option to make use of all GPIOs, from 1 to 44 to be chosen, except TFT and SD pins
-
-	;Infrared Led default pin and state
-	-DIR_TX_PINS='{{"M5 IR Mod", GROVE_SDA}, {"Groove W", GROVE_SCL}, {"GROVE Y", GROVE_SDA}}'
-	-DIR_RX_PINS='{{"M5 IR Mod", GROVE_SCL}, {"Groove W", GROVE_SCL}, {"GROVE Y", GROVE_SDA}}'
-	-DLED=GROVE_SDA
-	-DLED_ON=HIGH
-	-DLED_OFF=LOW
-
-	;Radio Frequency (one pin modules) pin setting
-	-DRF_TX_PINS='{{"M5 RF433T", GROVE_SDA}, {"Groove W", GROVE_SCL}, {"GROVE Y", GROVE_SDA}}'
-	-DRF_RX_PINS='{{"M5 RF433R", GROVE_SCL}, {"Groove W", GROVE_SCL}, {"GROVE Y", GROVE_SDA}}'
-
-	;Font sizes, depending on device
-	-DFP=1
-	-DFM=2
-	-DFG=3
-
-	;Screen Setup
-	-DHAS_SCREEN=1
-	-DROTATION=1
-	-DWIDTH=320
-	-DHEIGHT=220 ;240 - 50 for bottom margin
-	;-DBACKLIGHT=38
-	;-DMINBRIGHT=160
-
-	;TFT_eSPI Setup
-	-DUSER_SETUP_LOADED=1
-	-DILI9341_DRIVER=1
-	-DTFT_INVERSION_ON=1
-	-DM5STACK=1
-	-DTFT_WIDTH=240
-	-DTFT_HEIGHT=320
-	-DTFT_MISO=38
-	-DTFT_MOSI=23
-	-DTFT_SCLK=18
-	-DTFT_CS=5
-	-DTFT_DC=15
-	-DTFT_RST=-1
-	-DTFT_BL=-1
-	-DTOUCH_CS=-1
-	-DSMOOTH_FONT=1
-	-DSPI_FREQUENCY=40000000
-	-DSPI_READ_FREQUENCY=16000000
-
-	;SD Card Setup pins
-	-DSDCARD_CS=4
-	-DSDCARD_SCK=18
-	-DSDCARD_MISO=38
-	-DSDCARD_MOSI=23
-
-	;Default I2C port
-	-DGROVE_SDA=32
-	-DGROVE_SCL=33
-
-	-DSPI_SCK_PIN=0
-	-DSPI_MOSI_PIN=GROVE_SDA
-	-DSPI_MISO_PIN=GROVE_SCL
-	-DSPI_SS_PIN=26
-
-lib_deps =
-	${common.lib_deps}
-
-[env:m5stack-core16mb]
-platform = https://github.com/bmorcelli/platform-espressif32/releases/download/0.0.4/platform-espressif32.zip
-board = m5stack-core-esp32
-framework = arduino
-monitor_speed = 115200
-board_build.partitions = custom_16Mb.csv
-board_build.f_flash = 40000000L
-board_upload.flash_size = 16MB
-board_upload.maximum_size = 16777216
-board_upload.maximum_ram_size=532480
-build_flags =
-	${common.build_flags}
-	-DCORE_DEBUG_LEVEL=5
-
-	-DM5STACK=1 	;key for new device,
-	-DCORE=1		;mykeyboard.cpp: need map buttons an/or touchscreen,
-					;display.cpp:    need map battery status value,
-					;settings.cpp:   need map brighness control
-					;main.cpp:		  need set startup
-					;serialcmds.cpp: need set power off command
-
-	;Features Enabled
-	;FM Radio
-	;-DFM_SI4713=1 ;Uncomment to activate FM Radio using Adafruit Si4713
-	-DFM_RSTPIN=18
-	;-DLITE_VERSION=1 ;limits some features to save space for M5Launcher Compatibility
-	;Microphone
-	;-DMIC_SPM1423=1 ;uncomment to enable Applicable for SPM1423 device
-    -DPIN_CLK=-1
-    -DI2S_SCLK_PIN=-1
-    -DI2S_DATA_PIN=-1
-    -DPIN_DATA=-1
-
-	;RGB LED runned by xylopyrographer/LiteLED@^1.2.0 library
-	;-DHAS_RGB_LED=1  ;uncomment to enable
-	-DRGB_LED=-1
-
-	;Have RTC Chip
-	-DHAS_RTC=1
-
-	;Have buzzer
-	-DBUZZ_PIN=25
-
-	;Speaker to run music, compatible with NS4168
-	;-DHAS_NS4168_SPKR=1 ;uncomment to enable
-	-DBCLK=-1
-    -DWCLK=-1
-    -DDOUT=-1
-
-	;Can run USB as HID
-	;-DUSB_as_HID=1 ;uncomment to enable
-	-DBAD_TX=21
-	-DBAD_RX=22
-
-	;Battery ADC read pin
-	;-DBAT_PIN=10
-
-	;Buttons configuration
-	;-DHAS_BTN=1
-	-DBTN_ALIAS='"Ok"'
-	-DBTN_PIN=-1
-	-DBTN_ACT=LOw
-
-	;Touchscreen Config
-	;-DHAS_TOUCH=1
-
-	;-DALLOW_ALL_GPIO_FOR_IR_RF=1 ; Set this option to make use of all GPIOs, from 1 to 44 to be chosen, except TFT and SD pins
-
-	;Infrared Led default pin and state
-	-DIR_TX_PINS='{{"M5 IR Mod", GROVE_SDA}, {"Groove W", GROVE_SCL}, {"GROVE Y", GROVE_SDA}}'
-	-DIR_RX_PINS='{{"M5 IR Mod", GROVE_SCL}, {"Groove W", GROVE_SCL}, {"GROVE Y", GROVE_SDA}}'
-	-DLED=GROVE_SDA
-	-DLED_ON=HIGH
-	-DLED_OFF=LOW
-
-	;Radio Frequency (one pin modules) pin setting
-	-DRF_TX_PINS='{{"M5 RF433T", GROVE_SDA}, {"Groove W", GROVE_SCL}, {"GROVE Y", GROVE_SDA}}'
-	-DRF_RX_PINS='{{"M5 RF433R", GROVE_SCL}, {"Groove W", GROVE_SCL}, {"GROVE Y", GROVE_SDA}}'
-
-	;Font sizes, depending on device
-	-DFP=1
-	-DFM=2
-	-DFG=3
-
-	;Screen Setup
-	-DHAS_SCREEN=1
-	-DROTATION=1
-	-DWIDTH=320
-	-DHEIGHT=220 ;240 - 50 for bottom margin
-	;-DBACKLIGHT=38
-	;-DMINBRIGHT=160
-
-	;TFT_eSPI Setup
-	-DUSER_SETUP_LOADED=1
-	-DILI9341_DRIVER=1
-	-DTFT_INVERSION_ON=1
-	-DTFT_BACKLIGHT_ON=1
-	-DM5STACK=1
-	-DTFT_WIDTH=240
-	-DTFT_HEIGHT=320
-	-DTFT_MOSI=23
-	-DTFT_SCLK=18
-	-DTFT_CS=14
-	-DTFT_DC=27
-	-DTFT_RST=33
-	-DTFT_BL=32
-	-DTOUCH_CS=-1
-	-DSMOOTH_FONT=1
-	-DSPI_FREQUENCY=20000000
-	-DSPI_READ_FREQUENCY=20000000
-	-DSPI_TOUCH_FREQUENCY=2500000
-
-	;SD Card Setup pins
-	-DSDCARD_CS=4
-	-DSDCARD_SCK=18
-	-DSDCARD_MISO=19
-	-DSDCARD_MOSI=23
-
-	;Default I2C port
-	-DGROVE_SDA=21
-	-DGROVE_SCL=22
-
-	-DSPI_SCK_PIN=0
-	-DSPI_MOSI_PIN=GROVE_SDA
-	-DSPI_MISO_PIN=GROVE_SCL
-	-DSPI_SS_PIN=26
-
-lib_deps =
-	${common.lib_deps}
-
-[env:m5stack-core4mb]
-platform = https://github.com/bmorcelli/platform-espressif32/releases/download/0.0.4/platform-espressif32.zip
-board = m5stack-core-esp32
-framework = arduino
-monitor_speed = 115200
-board_build.partitions = custom_4Mb_full.csv
-build_flags =
-	${common.build_flags}
-	-DCORE_DEBUG_LEVEL=5
-
-	-DM5STACK=1 	;key for new device,
-	-DCORE=1		;mykeyboard.cpp: need map buttons an/or touchscreen,
-					;display.cpp:    need map battery status value,
-					;settings.cpp:   need map brighness control
-					;main.cpp:		  need set startup
-					;serialcmds.cpp: need set power off command
-
-	;Features Enabled
-	;FM Radio
-	;-DFM_SI4713=1 ;Uncomment to activate FM Radio using Adafruit Si4713
-	-DFM_RSTPIN=18
-	-DLITE_VERSION=1 ;limits some features to save space for M5Launcher Compatibility
-	;Microphone
-	;-DMIC_SPM1423=1 ;uncomment to enable Applicable for SPM1423 device
-    -DPIN_CLK=-1
-    -DI2S_SCLK_PIN=-1
-    -DI2S_DATA_PIN=-1
-    -DPIN_DATA=-1
-
-	;RGB LED runned by xylopyrographer/LiteLED@^1.2.0 library
-	;-DHAS_RGB_LED=1  ;uncomment to enable
-	-DRGB_LED=-1
-
-	;Have RTC Chip
-	-DHAS_RTC=1
-
-	;Have buzzer
-	-DBUZZ_PIN=25
-
-	;Speaker to run music, compatible with NS4168
-	;-DHAS_NS4168_SPKR=1 ;uncomment to enable
-	-DBCLK=-1
-    -DWCLK=-1
-    -DDOUT=-1
-
-	;Can run USB as HID
-	;-DUSB_as_HID=1 ;uncomment to enable
-	-DBAD_TX=21
-	-DBAD_RX=22
-
-	;Battery ADC read pin
-	;-DBAT_PIN=10
-
-	;Buttons configuration
-	;-DHAS_BTN=1
-	-DBTN_ALIAS='"Ok"'
-	-DBTN_PIN=-1
-	-DBTN_ACT=LOw
-
-	;Touchscreen Config
-	;-DHAS_TOUCH=1
-
-	;-DALLOW_ALL_GPIO_FOR_IR_RF=1 ; Set this option to make use of all GPIOs, from 1 to 44 to be chosen, except TFT and SD pins
-
-	;Infrared Led default pin and state
-	-DIR_TX_PINS='{{"M5 IR Mod", GROVE_SDA}, {"Groove W", GROVE_SCL}, {"GROVE Y", GROVE_SDA}}'
-	-DIR_RX_PINS='{{"M5 IR Mod", GROVE_SCL}, {"Groove W", GROVE_SCL}, {"GROVE Y", GROVE_SDA}}'
-	-DLED=GROVE_SDA
-	-DLED_ON=HIGH
-	-DLED_OFF=LOW
-
-	;Radio Frequency (one pin modules) pin setting
-	-DRF_TX_PINS='{{"M5 RF433T", GROVE_SDA}, {"Groove W", GROVE_SCL}, {"GROVE Y", GROVE_SDA}}'
-	-DRF_RX_PINS='{{"M5 RF433R", GROVE_SCL}, {"Groove W", GROVE_SCL}, {"GROVE Y", GROVE_SDA}}'
-
-	;Font sizes, depending on device
-	-DFP=1
-	-DFM=2
-	-DFG=3
-
-	;Screen Setup
-	-DHAS_SCREEN=1
-	-DROTATION=1
-	-DWIDTH=320
-	-DHEIGHT=220 ;240 - 50 for bottom margin
-	;-DBACKLIGHT=38
-	;-DMINBRIGHT=160
-
-	;TFT_eSPI Setup
-	-DUSER_SETUP_LOADED=1
-	-DILI9341_DRIVER=1
-	-DTFT_INVERSION_ON=1
-	-DTFT_BACKLIGHT_ON=1
-	-DM5STACK=1
-	-DTFT_WIDTH=240
-	-DTFT_HEIGHT=320
-	-DTFT_MOSI=23
-	-DTFT_SCLK=18
-	-DTFT_CS=14
-	-DTFT_DC=27
-	-DTFT_RST=33
-	-DTFT_BL=32
-	-DTOUCH_CS=-1
-	-DSMOOTH_FONT=1
-	-DSPI_FREQUENCY=20000000
-	-DSPI_READ_FREQUENCY=20000000
-	-DSPI_TOUCH_FREQUENCY=2500000
-
-	;SD Card Setup pins
-	-DSDCARD_CS=4
-	-DSDCARD_SCK=18
-	-DSDCARD_MISO=19
-	-DSDCARD_MOSI=23
-
-	;Default I2C port
-	-DGROVE_SDA=21
-	-DGROVE_SCL=22
-
-	-DSPI_SCK_PIN=0
-	-DSPI_MOSI_PIN=GROVE_SDA
-	-DSPI_MISO_PIN=GROVE_SCL
-	-DSPI_SS_PIN=26
-
-lib_deps =
-	${common.lib_deps}
-
-
-
-[env:esp32-s3-devkitc-1-psram]
-board_build.arduino.memory_type = qio_opi  ; NEEDED FOR 8MB PSRAM (N16R8)
-;board_build.partitions = custom_16Mb.csv
-;board_upload.flash_size = 16MB
-;monitor_speed = 115200
-;board_build.partitions = custom_16Mb.csv
-;board_build.f_flash = 40000000L
-;board_upload.flash_size = 16MB
-;board_upload.maximum_size = 16777216
-;board_build.f_flash = 40000000L
-;board_build.flash_mode = qio
-extends                 = env:esp32-s3-devkitc-1
-
-
-[env:esp32-s3-devkitc-1]
-platform = https://github.com/bmorcelli/platform-espressif32/releases/download/0.0.4/platform-espressif32.zip
-board = esp32-s3-devkitc-1
-framework = arduino
-build_flags =
-	${common.build_flags}
-	-DESP32S3DEVKITC1
-	-DUSB_as_HID=1
-	; needed for serial
-	-DARDUINO_USB_CDC_ON_BOOT=1
-	-DBOARD_HAS_PSRAM
-
-	; grove pins
-	; defaults from https://github.com/espressif/arduino-esp32/blob/master/variants/esp32s3/pins_arduino.h
-	-DGROVE_SDA=8  ; default RF TX pin
-	-DGROVE_SCL=46  ; default IR/RF RX pin
-	;-DALLOW_ALL_GPIO_FOR_IR_RF=1 ; Set this option to make use of all GPIOs, from 1 to 44 to be chosen, except TFT and SD pins
-
-	; ir led pin
-	-DIR_TX_PINS='{{"M5 IR Mod", GROVE_SDA}, {"Groove W", GROVE_SCL}, {"GROVE Y", GROVE_SDA}}'
-	-DIR_RX_PINS='{{"M5 IR Mod", GROVE_SCL}, {"Groove W", GROVE_SCL}, {"GROVE Y", GROVE_SDA}}'
-	-DLED=40
-	-DLED_ON=HIGH
-	-DLED_OFF=LOW
-
-	;Radio Frequency (one pin modules) pin setting
-	-DRF_TX_PINS='{{"M5 RF433T", GROVE_SDA}, {"Groove W", GROVE_SCL}, {"GROVE Y", GROVE_SDA}}'
-	-DRF_RX_PINS='{{"M5 RF433R", GROVE_SCL}, {"Groove W", GROVE_SCL}, {"GROVE Y", GROVE_SDA}}'
-
-	; sd card pins
-	; suggested https://github.com/espressif/esp-idf/tree/master/examples/storage/sd_card/sdmmc
-	-DSDCARD_CS=-1
-	-DSDCARD_SCK=-1
-	-DSDCARD_MISO=-1
-	-DSDCARD_MOSI=-1
-
-	; tft vars
-	-DROTATION=1
-	-DBACKLIGHT=-1  ; tft backlight pin
-	-DWIDTH=240
-	-DHEIGHT=135
-	-DMINBRIGHT=160  ; unused?
-	-DSMOOTH_FONT=1
-	-DTFT_DISPON=0x29
-	-DTFT_DISPOFF=0x28
-	-DTFT_CS=-1
-	-DTFT_DC=-1
-	-DTFT_RST=-1
-	-DTOUCH_CS=-1
-	-DTFT_MOSI=-1
-	-DTFT_SCLK=-1
-	-DTFT_BL=-1
-	; text sizes
-	-DFP=1
-	-DFM=2
-	-DFG=3
-	; ui control buttons
-	;-DSEL_BTN=1
-	;-DUP_BTN=2  ; also work as ESC
-	;-DDW_BTN=3  ; also work as NEXT
-	-DBTN_ALIAS='"OK"'
-
-	;FM Radio
-	;-DFM_SI4713=1 ;Uncomment to activate FM Radio using Adafruit Si4713
-	-DFM_RSTPIN=12
-	;Microphone
-	;-DMIC_SPM1423=1 ; uncomment to enable Applicable for SPM1423 device
-    ;-DPIN_CLK=-1
-    ;-DI2S_SCLK_PIN=-1
-    ;-DI2S_DATA_PIN=-1
-    ;-DPIN_DATA=-1
-
-    ;CC1101 SPI connection pins
-    ; best connection pins for higher speed https://docs.espressif.com/projects/esp-idf/en/latest/esp32s3/api-reference/peripherals/spi_master.html#gpio-matrix-and-io-mux
-    -DUSE_CC1101_VIA_SPI
-    -DCC1101_GDO0_PIN=9
-    -DCC1101_SS_PIN=10
-    -DCC1101_MOSI_PIN=11
-    -DCC1101_SCK_PIN=12
-    -DCC1101_MISO_PIN=13
-    ;-DCC1101_GDO2_PIN=14  ; optional
-
-	; connections are the same as CC1101
-	;-DUSE_NRF24_VIA_SPI
-	;-DNRF24_CE_PIN=6
-    ;-DNRF24_SS_PIN=7  ; chip select
-    ;-DNRF24_MOSI_PIN=11
-    ;-DNRF24_SCK_PIN=12
-    ;-DNRF24_MISO_PIN=13
-
-	-DSPI_SCK_PIN=12
-	-DSPI_MOSI_PIN=11
-	-DSPI_MISO_PIN=13
-	-DSPI_SS_PIN=10
-
-lib_deps =
-	${common.lib_deps}
-
-[env:m5stack-cores3]
-platform = https://github.com/bmorcelli/platform-espressif32/releases/download/0.0.4/platform-espressif32.zip
-board = m5stack-cores3
-framework = arduino
-monitor_speed = 115200
-board_build.partitions = custom_16Mb.csv
-board_upload.flash_size = 16MB
-board_upload.maximum_size = 16777216
-build_flags =
-	${common.build_flags}
-	-DCORE_DEBUG_LEVEL=5
-	-DARDUINO_USB_CDC_ON_BOOT=1
-
-	-DM5STACK=1 	;key for new device,
-	-DCORES3=1		;mykeyboard.cpp: need map buttons an/or touchscreen,
-					;display.cpp:    need map battery status value,
-					;settings.cpp:   need map brighness control
-					;main.cpp:		  need set startup
-					;serialcmds.cpp: need set power off command
-
-	;Features Enabled
-	;FM Radio
-	;-DFM_SI4713=1 ;Uncomment to activate FM Radio using Adafruit Si4713
-	-DFM_RSTPIN=18
-	;-DLITE_VERSION=1 ;limits some features to save space for M5Launcher Compatibility
-
-	;Microphone
-	;-DMIC_SPM1423=1 ;uncomment to enable Applicable for SPM1423 device
-    -DPIN_CLK=-1
-    -DI2S_SCLK_PIN=-1
-    -DI2S_DATA_PIN=-1
-    -DPIN_DATA=-1
-
-	;RGB LED runned by xylopyrographer/LiteLED@^1.2.0 library
-	;-DHAS_RGB_LED=1  ;uncomment to enable
-	-DRGB_LED=-1
-
-	;Have RTC Chip
-	-DHAS_RTC=1
-
-	;Speaker to run music, compatible with NS4168
-	;-DHAS_NS4168_SPKR=1 ;uncomment to enable
-	-DBCLK=-1
-    -DWCLK=-1
-    -DDOUT=-1
-
-	;Can run USB as HID
-	-DUSB_as_HID=1 ;uncomment to enable
-
-	;Battery ADC read pin
-	;-DBAT_PIN=10
-
-	;Buttons configuration
-	;-DHAS_BTN=1
-	-DBTN_ALIAS='"Ok"'
-	-DBTN_PIN=-1
-	-DBTN_ACT=LOw
-
-	;Touchscreen Config
-	-DHAS_TOUCH=1
-
-	-DALLOW_ALL_GPIO_FOR_IR_RF=1 ; Set this option to make use of all GPIOs, from 1 to 44 to be chosen, except TFT and SD pins
-
-	;Infrared Led default pin and state
-	-DIR_TX_PINS='{{"M5 IR Mod", GROVE_SDA}, {"Groove W", GROVE_SCL}, {"GROVE Y", GROVE_SDA}}'
-	-DIR_RX_PINS='{{"M5 IR Mod", GROVE_SCL}, {"Groove W", GROVE_SCL}, {"GROVE Y", GROVE_SDA}}'
-	-DLED=GROVE_SDA
-	-DLED_ON=HIGH
-	-DLED_OFF=LOW
-
-	;Radio Frequency (one pin modules) pin setting
-	-DRF_TX_PINS='{{"M5 RF433T", GROVE_SDA}, {"Groove W", GROVE_SCL}, {"GROVE Y", GROVE_SDA}}'
-	-DRF_RX_PINS='{{"M5 RF433R", GROVE_SCL}, {"Groove W", GROVE_SCL}, {"GROVE Y", GROVE_SDA}}'
-
-	;Font sizes, depending on device
-	-DFP=1
-	-DFM=2
-	-DFG=3
-
-	;Screen Setup
-	-DHAS_SCREEN=1
-	-DROTATION=1
-	-DWIDTH=320
-	-DHEIGHT=220 ;240 - 50 for bottom margin
-	;-DBACKLIGHT=38
-	;-DMINBRIGHT=160
-
-	;TFT_eSPI Setup
-	-DUSER_SETUP_LOADED=1
-	-DILI9341_DRIVER=1
-	-DTFT_INVERSION_ON=1
-	-DM5STACK=1
-	-DTFT_MOSI=23
-	-DTFT_SCLK=18
-	-DTFT_CS=5
-	-DTFT_DC=15
-	-DTFT_RST=-1
-	-DTFT_BL=-1
-	-DTOUCH_CS=-1
-	-DSMOOTH_FONT=1
-	-DSPI_FREQUENCY=20000000
-	-DSPI_READ_FREQUENCY=20000000
-	-DSPI_TOUCH_FREQUENCY=2500000
-
-	;SD Card Setup pins
-	-DSDCARD_CS=4
-	-DSDCARD_SCK=18
-	-DSDCARD_MISO=38
-	-DSDCARD_MOSI=23
-
-	;Default I2C port
-	-DGROVE_SDA=32
-	-DGROVE_SCL=33
-
-	-DSPI_SCK_PIN=0
-	-DSPI_MOSI_PIN=GROVE_SDA
-	-DSPI_MISO_PIN=GROVE_SCL
-	-DSPI_SS_PIN=26
-
-lib_deps =
-	${common.lib_deps}
-
-
-
-##################################### CYD MODELS ####################################################
-[env:CYD-2432S028]
-platform = https://github.com/bmorcelli/platform-espressif32/releases/download/0.0.4/platform-espressif32.zip
-board = esp32dev
-monitor_speed = 115200
-monitor_filters = esp32_exception_decoder
-framework = arduino
-board_build.partitions = custom_4Mb_full.csv
-build_flags =
-	${common.build_flags}
-	-Os
-	-DCORE_DEBUG_LEVEL=5
-	;-DARDUINO_USB_CDC_ON_BOOT=1  ; Used only in ESP32-S3 to make Serial Comands work
-
-	-DCYD=1 	;key for new device,
-					;mykeyboard.cpp: need map buttons an/or touchscreen and battery status value,
-					;settings.cpp:   need map brighness control
-					;main.cpp:		  need set startup
-					;serialcmds.cpp: need set power off command
-
-	;Features Enabled
-	;FM Radio
-	;-DFM_SI4713=1 ;Uncomment to activate FM Radio using Adafruit Si4713
-	-DFM_RSTPIN=40
-	;-DLITE_VERSION=1 ;limits some features to save space for M5Launcher Compatibility
-	;Microphone
-	;-DMIC_SPM1423=1 ;uncomment to enable Applicable for SPM1423 device
-    -DPIN_CLK=-1
-    -DI2S_SCLK_PIN=-1
-    -DI2S_DATA_PIN=-1
-    -DPIN_DATA=-1
-
-	;RGB LED runned by xylopyrographer/LiteLED@^1.2.0 library
-	;-DHAS_RGB_LED=1  ;uncomment to enable
-	-DRGB_LED=-1
-
-	;Have RTC Chip
-	;-DHAS_RTC=1
-
-	;Speaker to run music, compatible with NS4168
-	;-DHAS_NS4168_SPKR=1 ;uncomment to enable
-	-DBCLK=-1
-    -DWCLK=-1
-    -DDOUT=-1
-
-	;Can run USB as HID
-	;-DUSB_as_HID=1 ;uncomment to enable
-	-DBAD_TX=GROVE_SDA
-	-DBAD_RX=GROVE_SCL
-
-	; SERIAL (GPS) dedicated pins
-	-DSERIAL_TX=1
-	-DSERIAL_RX=3
-
-	;Battery ADC read pin
-	;-DBAT_PIN=10
-
-	;Buttons configuration
-	-DHAS_BTN=0
-	-DBTN_ALIAS='"Ok"'
-	-DBTN_PIN=0
-	-DBTN_ACT=LOw
-
-	;-DALLOW_ALL_GPIO_FOR_IR_RF=1 ; Set this option to make use of all GPIOs, from 1 to 44 to be chosen, except TFT and SD pins
-
-	;Infrared Led default pin and state
-	-DIR_TX_PINS='{{"Pin 22", 22}, {"Pin 27", 27}}'
-	-DIR_RX_PINS='{{"Pin 22", 22}, {"Pin 27", 27}, {"Pin 35", 35}}'
-	-DLED=22		;NEED TO SET SOMETHING HERE, at least -1
-	-DLED_ON=HIGH
-	-DLED_OFF=LOW
-
-	;Radio Frequency (one pin modules) pin setting
-	-DRF_TX_PINS='{{"Pin 22", 22}, {"Pin 27", 27}}'
-	-DRF_RX_PINS='{{"Pin 22", 22}, {"Pin 27", 27}, {"Pin 35", 35}}'
-
-    ;CC1101 SPI connection pins
-    ; best connection pins for higher speed https://docs.espressif.com/projects/esp-idf/en/latest/esp32s3/api-reference/peripherals/spi_master.html#gpio-matrix-and-io-mux
-    -DUSE_CC1101_VIA_SPI
-	-DCC1101_GDO0_PIN=22
-	-DCC1101_SS_PIN=27
-	-DCC1101_MOSI_PIN=SPI_MOSI_PIN
-	-DCC1101_SCK_PIN=SPI_SCK_PIN
-	-DCC1101_MISO_PIN=SPI_MISO_PIN
-    ;-DCC1101_GDO2_PIN=14  ; optional
-
-	; connections are the same as CC1101
-	-DUSE_NRF24_VIA_SPI
-	-DNRF24_CE_PIN=22
-	-DNRF24_SS_PIN=27  ; chip select
-	-DNRF24_MOSI_PIN=SPI_MOSI_PIN
-	-DNRF24_SCK_PIN=SPI_SCK_PIN
-	-DNRF24_MISO_PIN=SPI_MISO_PIN
-
-	;Font sizes, depending on device
-	-DFP=1
-	-DFM=2
-	-DFG=3
-
-	;Screen Setup
-	-DHAS_SCREEN=1
-	-DROTATION=1
-	-DWIDTH=320
-	-DHEIGHT=220 ;240-20 lower margin
-	-DBACKLIGHT=21
-	-DMINBRIGHT=160
-
-	;TFT_eSPI Setup
-	-DUSER_SETUP_LOADED=1
-	-DILI9341_2_DRIVER=1
-	-DUSE_HSPI_PORT=1
-	-DTFT_MISO=12
-	-DTFT_MOSI=13
-	-DTFT_SCLK=14
-	-DTFT_CS=15
-	-DTFT_DC=2
-	-DTFT_RST=-1
-	-DTFT_BL=21
-	-DTFT_BACKLIGHT_ON=HIGH
-	-DSMOOTH_FONT=1
-	-DSPI_FREQUENCY=40000000
-	-DSPI_READ_FREQUENCY=16000000
-	-DSPI_TOUCH_FREQUENCY=2500000
-	-DTOUCH_CS=33
-
-	;SD Card Setup pins
-	-DSDCARD_CS=5
-	-DSDCARD_SCK=18
-	-DSDCARD_MISO=19
-	-DSDCARD_MOSI=23
-
-	;TouchScreen Controller
-	-DHAS_TOUCH=1
-	-DXPT2046_IRQ=36
-	-DXPT2046_MOSI=32
-	-DXPT2046_MISO=39
-	-DXPT2046_CLK=25
-	-DXPT2046_CS=33
-
-	;tft Brighness Control
-	-DTFT_BRIGHT_CHANNEL=0
-	-DTFT_BRIGHT_Bits=8
-	-DTFT_BRIGHT_FREQ=5000
-
-	;Default I2C port
-	-DGROVE_SDA=27
-	-DGROVE_SCL=22
-
-	-DSPI_SCK_PIN=18
-	-DSPI_MOSI_PIN=23
-	-DSPI_MISO_PIN=19
-	-DSPI_SS_PIN=27 ;grove beside SDCard
-
-lib_deps =
-	${common.lib_deps}
-
-##################################### CYD MODELS ####################################################
-
-[env:CYD-2USB]
-extends=env:CYD-2432S028
-build_flags =
-	${env:CYD-2432S028.build_flags}
-	-DTFT_INVERSION_ON
-
-[env:LAUNCHER_CYD-2432S028]
-extends=env:CYD-2432S028
-build_flags =
-	${env:CYD-2432S028.build_flags}
-	-DLITE_VERSION=1
-
-[env:LAUNCHER_CYD-2USB]
-extends=env:CYD-2432S028
-build_flags =
-	${env:CYD-2432S028.build_flags}
-	-DTFT_INVERSION_ON	
-	-DLITE_VERSION=1
-
-################################# END OF CYD MODELS ####################################################
-
-#################################### EStart OF LILYGO MODELS #######################################
-[env:lilygo-t-embed-cc1101]
-platform = https://github.com/bmorcelli/platform-espressif32/releases/download/0.0.4/platform-espressif32.zip
-board = m5stack-stamps3
-framework = arduino
-board_build.partitions = custom_8Mb.csv
-build_flags =
-	${common.build_flags}
-	-Os
-	-DCORE_DEBUG_LEVEL=5
-	-DARDUINO_USB_CDC_ON_BOOT=1  ; Used only in ESP32-S3 to make Serial Comands work
-	-DREDRAW_DELAY=0 # Used to improve navigation on menus for this device
-
-	-DT_EMBED=1		;key for new device,
-	-DT_EMBED_1101=1 ;mykeyboard.cpp: need map buttons an/or touchscreen and battery status value,
-					;settings.cpp:   need map brighness control
-					;main.cpp:		  need set startup
-					;serialcmds.cpp: need set power off command
-	-DBOARD_LORA_SW1=47
-	-DBOARD_LORA_SW0=48
-
-	# Config to use IRQ and RST pins of PN532, if needed
-	-DPN532_RF_REST=45
-	-DPN532_IRQ=17
-
-	;Features Enabled
-	;FM Radio
-	;-DFM_SI4713=1 ;Uncomment to activate FM Radio using Adafruit Si4713
-	-DFM_RSTPIN=40
-	;-DLITE_VERSION=1 ;limits some features to save space for M5Launcher Compatibility
-	;Microphone
-	-DMIC_SPM1423=1 ;uncomment to enable Applicable for SPM1423 device
-    -DPIN_CLK=39
-    -DI2S_SCLK_PIN=39
-    -DI2S_DATA_PIN=42
-    -DPIN_DATA=42
-
-	;RGB LED runned by xylopyrographer/LiteLED@^1.2.0 library
-	;-DHAS_RGB_LED=1  ;uncomment to enable
-	-DRGB_LED=21
-
-	;Have RTC Chip
-	;-DHAS_RTC=1
-
-	;Speaker to run music, compatible with NS4168
-	-DHAS_NS4168_SPKR=1 ;uncomment to enable
-	-DBCLK=46
-    -DWCLK=40
-    -DDOUT=7
-
-	;Can run USB as HID
-	-DUSB_as_HID=1 ;uncomment to enable
-	;-DBAD_TX=GROVE_SDA
-	;-DBAD_RX=GROVE_SCL
-
-	;Battery ADC read pin
-	;-DBAT_PIN=10
-
-	;Buttons configuration
-	-DHAS_BTN=1
-	-DBTN_ALIAS='"Mid"'
-    -DSEL_BTN=0
-	-DUP_BTN=-1 ;Dont have btns, use a encoder
-	-DDW_BTN=-1 ;Dont have btns, use a encoder
-	-DBK_BTN=6
-	-DBTN_ACT=LOW
-
-	-DENCODER_INA=4
-	-DENCODER_INB=5
-	-DENCODER_KEY=0
-
-	;-DALLOW_ALL_GPIO_FOR_IR_RF=1 ; Set this option to make use of all GPIOs, from 1 to 44 to be chosen, except TFT and SD pins
-
-	;Infrared Led default pin and state
-	-DIR_TX_PINS='{{"Default", 2}, {"Pin 43", 43}, {"Pin 44", 44}}'
-	-DIR_RX_PINS='{{"Default", 1}, {"Pin 43", 43}, {"Pin 44", 44}}'
-	-DLED=2		;NEED TO SET SOMETHING HERE, at least -1
-	-DRXLED=1 
-	-DLED_ON=HIGH
-	-DLED_OFF=LOW
-
-	;Radio Frequency (one pin modules) pin setting
-	-DRF_TX_PINS='{{"Pin 43", 43}, {"Pin 44", 44}}'
-	-DRF_RX_PINS='{{"Pin 43", 43}, {"Pin 44", 44}}'
-
-    ;CC1101 SPI connection pins
-    ; best connection pins for higher speed https://docs.espressif.com/projects/esp-idf/en/latest/esp32s3/api-reference/peripherals/spi_master.html#gpio-matrix-and-io-mux
-    -DUSE_CC1101_VIA_SPI
-	-DCC1101_GDO0_PIN=3 ; or 38, or 47 or 48?
-	-DCC1101_SS_PIN=12
-	-DCC1101_MOSI_PIN=SPI_MOSI_PIN
-	-DCC1101_SCK_PIN=SPI_SCK_PIN
-	-DCC1101_MISO_PIN=SPI_MISO_PIN
-    ;-DCC1101_GDO2_PIN=14  ; optional
-
-	; connections are the same as CC1101
-	-DUSE_NRF24_VIA_SPI
-	-DNRF24_CE_PIN=43 ; left Grove
-	-DNRF24_SS_PIN=44  ; chip select
-	-DNRF24_MOSI_PIN=SDCARD_MOSI
-	-DNRF24_SCK_PIN=SDCARD_SCK
-	-DNRF24_MISO_PIN=SDCARD_MISO
-
-	;Font sizes, depending on device
-	-DFP=1
-	-DFM=2
-	-DFG=3
-
-	;Screen Setup
-	-DHAS_SCREEN=1
-	-DROTATION=3
-	-DWIDTH=320
-	-DHEIGHT=170
-	-DBACKLIGHT=TFT_BL
-	-DMINBRIGHT=1
-	-DPIN_POWER_ON=15
-
-	;TFT_eSPI display
-	-DUSER_SETUP_LOADED=1
-	-DUSE_HSPI_PORT=1
-	-DST7789_DRIVER=1
-	-DTFT_WIDTH=170
-	-DTFT_HEIGHT=320
-	-DTFT_INVERSION_ON
-	-DTFT_BL=21   
-	-DTFT_MISO=10   
-	-DTFT_MOSI=9
-	-DTFT_SCLK=11
-	-DTFT_CS=41 
-	-DTFT_DC=16
-	-DTFT_RST=-1 
-	-DTOUCH_CS=-1
-	-DSMOOTH_FONT=1
-	-DSPI_FREQUENCY=80000000
-	-DSPI_READ_FREQUENCY=20000000
-	-DSPI_TOUCH_FREQUENCY=2500000
-
-	;SD Card Setup pins
-	-DSDCARD_CS=13
-	-DSDCARD_SCK=11
-	-DSDCARD_MISO=10
-	-DSDCARD_MOSI=9
-
-	;Default I2C port
-	-DGROVE_SDA=8
-	-DGROVE_SCL=18
-
-	-DSPI_SCK_PIN=11
-	-DSPI_MOSI_PIN=9
-	-DSPI_MISO_PIN=10
-	-DSPI_SS_PIN=8
-
-lib_deps =
-	${common.lib_deps}
-	lewisxhe/XPowersLib @ ^0.2.4
-	mathertel/RotaryEncoder @ ^1.5.3
-
-
-
-
-#################################### END OF LILYGO MODELS #######################################
-
-#New device model
-[env:NewDeviceModel]
-platform = https://github.com/bmorcelli/platform-espressif32/releases/download/0.0.4/platform-espressif32.zip
-board = m5stack-stamps3
-framework = arduino
-board_build.partitions = custom_8Mb.csv
-build_flags =
-	${common.build_flags}
-	-Os
-	-DCORE_DEBUG_LEVEL=5
-	;-DARDUINO_USB_CDC_ON_BOOT=1  ; Used only in ESP32-S3 to make Serial Comands work
-
-	-DNEW_DEVICE=1 	;key for new device,
-					;mykeyboard.cpp: need map buttons an/or touchscreen and battery status value,
-					;settings.cpp:   need map brighness control
-					;main.cpp:		  need set startup
-					;serialcmds.cpp: need set power off command
-
-	;Features Enabled
-	# Config to use IRQ and RST pins of PN532, if needed
-	;-DPN532_RF_REST=-1
-	;-DPN532_IRQ=-1
-
-	;FM Radio
-	;-DFM_SI4713=1 ;Uncomment to activate FM Radio using Adafruit Si4713
-	-DFM_RSTPIN=40
-	;-DLITE_VERSION=1 ;limits some features to save space for M5Launcher Compatibility
-	;Microphone
-	;-DMIC_SPM1423=1 ;uncomment to enable Applicable for SPM1423 device
-    -DPIN_CLK=43
-    -DI2S_SCLK_PIN=43
-    -DI2S_DATA_PIN=46
-    -DPIN_DATA=46
-
-	;RGB LED runned by xylopyrographer/LiteLED@^1.2.0 library
-	;-DHAS_RGB_LED=1  ;uncomment to enable
-	-DRGB_LED=21
-
-	;Have RTC Chip
-	;-DHAS_RTC=1
-
-	;Speaker to run music, compatible with NS4168
-	;-DHAS_NS4168_SPKR=1 ;uncomment to enable
-	-DBCLK=41
-    -DWCLK=43
-    -DDOUT=42
-
-	;Can run USB as HID
-	;-DUSB_as_HID=1 ;uncomment to enable
-	-DBAD_TX=GROVE_SDA
-	-DBAD_RX=GROVE_SCL
-
-	;Battery ADC read pin
-	;-DBAT_PIN=10
-
-	;Buttons configuration
-	-DHAS_BTN=0
-	-DBTN_ALIAS='"Ok"'
-	-DBTN_PIN=0
-	-DBTN_ACT=LOw
-
-	;-DALLOW_ALL_GPIO_FOR_IR_RF=1 ; Set this option to make use of all GPIOs, from 1 to 44 to be chosen, except TFT and SD pins
-
-	;Infrared Led default pin and state
-	-DIR_TX_PINS='{{"M5 IR Mod", GROVE_SDA}, {"Pin 1", 1}, {"Pin 2", 2}}'
-	-DIR_RX_PINS='{{"M5 IR Mod", GROVE_SCL}, {"Pin 1", 1}, {"Pin 2", 2}}'
-	-DLED=-1		;NEED TO SET SOMETHING HERE, at least -1
-	-DLED_ON=HIGH
-	-DLED_OFF=LOW
-
-	;Radio Frequency (one pin modules) pin setting
-	-DRF_TX_PINS='{{"M5 RF433T", GROVE_SDA}, {"Pin 1", 1}, {"Pin 2", 2}}'
-	-DRF_RX_PINS='{{"M5 FR433R", GROVE_SCL}, {"Pin 1", 1}, {"Pin 2", 2}}'
-
-    ;CC1101 SPI connection pins
-    ; best connection pins for higher speed https://docs.espressif.com/projects/esp-idf/en/latest/esp32s3/api-reference/peripherals/spi_master.html#gpio-matrix-and-io-mux
-    ;-DUSE_CC1101_VIA_SPI
-	-DCC1101_GDO0_PIN=9
-	-DCC1101_SS_PIN=10
-	-DCC1101_MOSI_PIN=SPI_MOSI_PIN
-	-DCC1101_SCK_PIN=SPI_SCK_PIN
-	-DCC1101_MISO_PIN=SPI_MISO_PIN
-    ;-DCC1101_GDO2_PIN=14  ; optional
-
-	; connections are the same as CC1101
-	;-DUSE_NRF24_VIA_SPI
-	-DNRF24_CE_PIN=6
-	-DNRF24_SS_PIN=7  ; chip select
-	-DNRF24_MOSI_PIN=SPI_MOSI_PIN
-	-DNRF24_SCK_PIN=SPI_SCK_PIN
-	-DNRF24_MISO_PIN=SPI_MISO_PIN
-
-	;Font sizes, depending on device
-	-DFP=1
-	-DFM=2
-	-DFG=3
-
-	;Screen Setup
-	-DHAS_SCREEN=1
-	-DROTATION=1
-	-DWIDTH=240
-	-DHEIGHT=135
-	-DBACKLIGHT=38
-	-DMINBRIGHT=160
-
-	;TFT_eSPI Setup
-	-DUSER_SETUP_LOADED=1
-	-DUSE_HSPI_PORT=1
-	-DST7789_2_DRIVER=1
-	-DTFT_RGB_ORDER=1
-	-DTFT_WIDTH=135
-	-DTFT_HEIGHT=240
-	-DTFT_BACKLIGHT_ON=1
-	-DTFT_BL=38
-	-DTFT_RST=33
-	-DTFT_DC=34
-	-DTFT_MOSI=35
-	-DTFT_SCLK=36
-	-DTFT_CS=37
-	-DTOUCH_CS=-1
-	-DSMOOTH_FONT=1
-	-DSPI_FREQUENCY=20000000
-	-DSPI_READ_FREQUENCY=20000000
-	-DSPI_TOUCH_FREQUENCY=2500000
-
-	;SD Card Setup pins
-	-DSDCARD_CS=12
-	-DSDCARD_SCK=40
-	-DSDCARD_MISO=39
-	-DSDCARD_MOSI=14
-
-	;Default I2C port
-	-DGROVE_SDA=2
-	-DGROVE_SCL=1
-
-	-DSPI_SCK_PIN=12
-	-DSPI_MOSI_PIN=11
-	-DSPI_MISO_PIN=13
-	-DSPI_SS_PIN=10
-
-lib_deps =
-	${common.lib_deps}
-	xylopyrographer/LiteLED@^1.2.0
->>>>>>> de50cff2
