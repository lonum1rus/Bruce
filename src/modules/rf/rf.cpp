--- conflicted
+++ resolved
@@ -127,7 +127,7 @@
     else
     #endif
         rcswitch.enableReceive(bruceConfig.rfRx);
-    
+
     tft.drawPixel(0,0,0);
     tft.fillScreen(bruceConfig.bgColor);
     tft.setTextSize(1);
@@ -136,7 +136,7 @@
     tft.println("  RF - SquareWave");
     int line_w=0;
     int line_h=15;
-    unsigned int* raw;    
+    unsigned int* raw;
     while (1) {
         if (rcswitch.RAWavailable()) {
                 raw=rcswitch.getRAWReceivedRawdata();
@@ -155,7 +155,7 @@
                     }
                     tft.drawFastVLine(line_w                    ,line_h     ,6                      ,bruceConfig.priColor);
                     tft.drawFastHLine(line_w                    ,line_h     ,raw[i]/TIME_DIVIDER    ,bruceConfig.priColor);
-                    
+
                     tft.drawFastVLine(line_w+raw[i]/TIME_DIVIDER,line_h     ,6                      ,bruceConfig.priColor);
                     tft.drawFastHLine(line_w+raw[i]/TIME_DIVIDER,line_h+6   ,raw[i+1]/TIME_DIVIDER  ,bruceConfig.priColor);
                     line_w+=(raw[i] + raw[i+1])/TIME_DIVIDER;
@@ -295,13 +295,8 @@
     }
     if(!initRfModule("rx", start_freq)) return "";
 
-<<<<<<< HEAD
-    ELECHOUSE_cc1101.setRxBW(300);
-
-=======
     ELECHOUSE_cc1101.setRxBW(812.50);
-    
->>>>>>> 344b8c6e
+
     float settingf1 = start_freq;
     float settingf2 = stop_freq;
     float freq;
@@ -593,13 +588,8 @@
             setMHZ(frequency);
             Serial.println("cc1101 setMHZ(frequency);");
             //ELECHOUSE_cc1101.setRxBW(812.50);  // reset to default
-<<<<<<< HEAD
-            ELECHOUSE_cc1101.setRxBW(128);  // narrow band for better accuracy
-
-=======
             ELECHOUSE_cc1101.setRxBW(812.50);  // narrow band for better accuracy
-        
->>>>>>> 344b8c6e
+
             /* MEMO: cannot change other params after this is executed */
             if(mode=="tx") {
                 pinMode(CC1101_GDO0_PIN, OUTPUT);
@@ -719,7 +709,7 @@
                 tft.println("Protocol: " + String(received.protocol));
                 tft.setCursor(10, tft.getCursorY()+LH*2);
                 tft.println("Press " + String(BTN_ALIAS) + " for options.");
-            } 
+            }
             else {
                 // if no value were decoded, show raw data to be saved
                 delay(100); //give it time to process and store all signal
@@ -1060,7 +1050,7 @@
         deviation = 19.042969;
         dataRate = 9.996;
     }
-    else { 
+    else {
         bool found=false;
         for(int p=0;p<30;p++) {
             if(preset == String(p)) {
@@ -1074,7 +1064,7 @@
             return;
         }
     }
-    
+
 
     // init transmitter
     if(!initRfModule("", frequency/1000000.0)) return;
@@ -1316,7 +1306,7 @@
 	float found_freq = 0.f, frequency = 0.f;
 	int rssi, rssiThreshold = -60;
 	FreqFound _freqs[_MAX_TRIES]; // get the best RSSI out of 3 tries
-    
+
 RestartScan:
 	if (!initRfModule("rx")) {
 		return;
@@ -1542,7 +1532,7 @@
 			if (bruceConfig.rfModule == CC1101_SPI_MODULE) {
 				if (found_freq) {
                     options={};
-                    if(received.data!="") { 
+                    if(received.data!="") {
                         options.push_back({ "Replay", [&]()  { option = 0; } });
                     }
 					options.push_back({ "Range",      [&]()  { option = 1; } });
