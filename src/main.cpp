#include "globals.h"

#include <EEPROM.h>
#include <iostream>
#include <functional>
#include <vector>
#include <string>

// Public Globals Variables
int prog_handler;    // 0 - Flash, 1 - SPIFFS, 3 - Download
int rotation;
bool sdcardMounted;
bool wifiConnected;
bool BLEConnected;
bool returnToMenu;
String ssid;
String pwd;
std::vector<std::pair<std::string, std::function<void()>>> options;
const int bufSize = 4096;
uint8_t buff[4096] = {0};
// Protected global variables
TFT_eSPI tft = TFT_eSPI();         // Invoke custom library
TFT_eSprite sprite = TFT_eSprite(&tft);
TFT_eSprite menu_op = TFT_eSprite(&tft);
TFT_eSprite draw = TFT_eSprite(&tft);

#if defined(CARDPUTER)
  Keyboard_Class Keyboard = Keyboard_Class();
#elif defined (STICK_C_PLUS)
  AXP192 axp192;
#endif

#include "mykeyboard.h"
#include "display.h"
#include "webInterface.h"
#include "sd_functions.h"
#include "wifi_common.h"
#include "settings.h"
#include "dpwo.h"
#include "wg.h"
#include "rfid.h"
#include "Wire.h"
#include "mfrc522_i2c.h"
#include "TV-B-Gone.h"
#include "sniffer.h"
<<<<<<< HEAD
=======
#include "tururururu.h"
>>>>>>> 0213e44d
#include "evil_portal.h"


#ifdef CARDPUTER
#include "bad_usb.h"
#endif


/*********************************************************************
**  Function: setup                                    
**  Where the devices are started and variables set    
*********************************************************************/
void setup() {
  Serial.begin(115200);

  // declare variables
  prog_handler=0;
  sdcardMounted=false;
  wifiConnected=false;
  BLEConnected=false;

  // Setup GPIOs and stuff
  #if  defined(STICK_C_PLUS2)
    pinMode(UP_BTN, INPUT);   // Sets the power btn as an INPUT
  #elif defined(STICK_C_PLUS)
    axp192.begin();           // Start the energy management of AXP192
  #endif
  
 
  #ifndef CARDPUTER
  pinMode(SEL_BTN, INPUT);  
  pinMode(DW_BTN, INPUT);
  pinMode(4, OUTPUT);     // Keeps the Stick alive after take off the USB cable
  digitalWrite(4,HIGH);   // Keeps the Stick alive after take off the USB cable
  #else
  Keyboard.begin();
  pinMode(10, INPUT);     // Pin that reads the 
  #endif

  tft.init();
  rotation = gsetRotation();
  tft.setRotation(rotation);
  resetTftDisplay();

  #if defined(BACKLIGHT)
  pinMode(BACKLIGHT, OUTPUT);
  #endif

  getBrightness();  
  sprite.createSprite(WIDTH-15,HEIGHT-15);
  //Start Bootscreen timer
  int i = millis();
  while(millis()<i+5000) { // boot image lasts for 5 secs
    initDisplay(millis()-i);         // show boot screen
  
  #if defined (CARDPUTER)   // If any key is pressed, it'll jump the boot screen
    Keyboard.update();
    if(Keyboard.isPressed())
  #else
    if(digitalRead(SEL_BTN)==LOW)  // If M5 key is pressed, it'll jump the boot screen
  #endif
     {
        tft.fillScreen(TFT_BLACK);
        delay(10);
        goto Program;
      }
  }
  
  // If M5 or Enter button is pressed, continue from here
  Program:
  delay(200);

}

/**********************************************************************
**  Function: loop                                     
**  Main loop                                          
**********************************************************************/
void loop() {
  bool redraw = true;
  int index = 0;
  int opt = 6; // there are 3 options> 1 list SD files, 2 OTA and 3 Config
  tft.fillRect(0,0,WIDTH,HEIGHT,BGCOLOR);
  if(!setupSdCard()) index=1; //if SD card is not present, paint SD square grey and auto select OTA
  while(1){
    if(returnToMenu) {
      returnToMenu = false;
      tft.fillScreen(BGCOLOR); //fix any problem with the mainMenu screen when coming back from submenus or functions
      redraw=true;
    }

    if (redraw) { 
      drawMainMenu(index); 
      redraw = false; 
      delay(200); 
    }

    if(checkPrevPress()) {
      if(index==0) index = opt - 1;
      else if(index>0) index--;
      redraw = true;
    }
    /* DW Btn to next item */
    if(checkNextPress()) { 
      index++;
      if((index+1)>opt) index = 0;
      redraw = true;
    }

    /* Select and run function */
    if(checkSelPress()) { 
      switch(index) {
        case 0:   // WiFi
          if(!wifiConnected) {
            options = {
              {"Connect Wifi", [=]()  { wifiConnectMenu(); }},    //wifi_common.h
              {"WiFi AP", [=]()       { wifiConnectMenu(true); }},//wifi_common.h
            };
          } else {
            options = {
              {"Disconnect Wifi", [=]()  { wifiDisconnect(); }},    //wifi_common.h
            };
          }
          options.push_back({"Wifi Atks", [=]()     { displayRedStripe("Wifi Atks"); }});
          options.push_back({"TelNET", [=]()        { displayRedStripe("TelNET"); }});
          options.push_back({"SSH", [=]()           { displayRedStripe("SSH"); }});
          options.push_back({"Raw Sniffer", [=]()   { sniffer_setup(); }});
          options.push_back({"DPWO-ESP32", [=]()    { dpwo_setup(); }});
          options.push_back({"Evil Portal", [=]()   { startEvilPortal(); }});
          options.push_back({"ARP Scan", [=]()      { displayRedStripe("ARP Scan"); }});
          options.push_back({"Wireguard Tun", [=]() { wg_setup(); }});
          options.push_back({"Main Menu", [=]()     { backToMenu(); }});
          delay(200);
          loopOptions(options,false,true,"WiFi");
          // delay(1000); // remover depois, está aqui só por causa do "displayRedStripe"
          break;
        case 1: // BLE
          options = {
            {"AppleJuice", [=]()   { displayRedStripe("AppleJuice"); }},
            {"SwiftPair", [=]()    { displayRedStripe("SwiftPair"); }},
            {"Android Spam", [=]() { displayRedStripe("Android Spam"); }},
            {"SourApple", [=]()    { displayRedStripe("SourApple"); }},
            {"BT Maelstrom", [=]() { displayRedStripe("BT Maelstrom"); }},
            {"Main Menu", [=]()    { backToMenu(); }},
          };
          delay(200);
          loopOptions(options,false,true,"Bluetooth");
          delay(1000); // remover depois, está aqui só por causa do "displayRedStripe"
          break;
        case 2: // RF
          options = {
            {"Scan/copy", [=]()   { displayRedStripe("Scan/Copy"); }},
            {"Replay", [=]()      { displayRedStripe("Replay"); }},
            {"Spectrum", [=]()    { displayRedStripe("Spectrum"); }},
            {"Main Menu", [=]()   { backToMenu(); }},
          };
          delay(200);
          loopOptions(options,false,true,"Radio Frequency");
          delay(1000); // remover depois, está aqui só por causa do "displayRedStripe"
          break;
        case 3: // RFID
          options = {
            {"Scan/copy", [=]()   { rfid_setup(); }},
            {"Replay", [=]()      { displayRedStripe("Replay"); }},
            {"Main Menu", [=]()   { backToMenu(); }},
          };
          delay(200);
          loopOptions(options,false,true,"RFID");
          //delay(1000); // remover depois, está aqui só por causa do "displayRedStripe"
          break;
        case 4: //Other
          options = {
            {"TV-B-Gone", [=]()  { StartTvBGone(); }},
            {"SD Card", [=]()   { loopSD(); }},
            {"WebUI", [=]()     { loopOptionsWebUi(); }},
            {"Megalodon", [=]()     { shark_setup(); }},            
          };
          if(sdcardMounted) options.push_back({"Custom IR", [=]()  { otherIRcodes(); }});
          #ifdef CARDPUTER
          options.push_back({"BadUSB", [=]() { usb_setup(); }});
          #endif
          options.push_back({"Main Menu", [=]()     { backToMenu(); }});
          delay(200);
          loopOptions(options,false,true,"Others");
          delay(1000); // remover depois, está aqui só por causa do "displayRedStripe"
          break;
        case 5: //Config
          options = {
            {"Brightness", [=]()  { setBrightnessMenu(); }},          //settings.h
            {"Orientation", [=]() { gsetRotation(true); }},               //settings.h
            {"Main Menu", [=]()   { backToMenu(); }},
            {"Restart", [=]()     { ESP.restart(); }},
          };
          delay(200);
          loopOptions(options,false,true,"Config");
          delay(1000); // remover depois, está aqui só por causa do "displayRedStripe"
          break;
      }
      redraw=true;
    }
  }
}
<|MERGE_RESOLUTION|>--- conflicted
+++ resolved
@@ -1,251 +1,248 @@
-#include "globals.h"
-
-#include <EEPROM.h>
-#include <iostream>
-#include <functional>
-#include <vector>
-#include <string>
-
-// Public Globals Variables
-int prog_handler;    // 0 - Flash, 1 - SPIFFS, 3 - Download
-int rotation;
-bool sdcardMounted;
-bool wifiConnected;
-bool BLEConnected;
-bool returnToMenu;
-String ssid;
-String pwd;
-std::vector<std::pair<std::string, std::function<void()>>> options;
-const int bufSize = 4096;
-uint8_t buff[4096] = {0};
-// Protected global variables
-TFT_eSPI tft = TFT_eSPI();         // Invoke custom library
-TFT_eSprite sprite = TFT_eSprite(&tft);
-TFT_eSprite menu_op = TFT_eSprite(&tft);
-TFT_eSprite draw = TFT_eSprite(&tft);
-
-#if defined(CARDPUTER)
-  Keyboard_Class Keyboard = Keyboard_Class();
-#elif defined (STICK_C_PLUS)
-  AXP192 axp192;
-#endif
-
-#include "mykeyboard.h"
-#include "display.h"
-#include "webInterface.h"
-#include "sd_functions.h"
-#include "wifi_common.h"
-#include "settings.h"
-#include "dpwo.h"
-#include "wg.h"
-#include "rfid.h"
-#include "Wire.h"
-#include "mfrc522_i2c.h"
-#include "TV-B-Gone.h"
-#include "sniffer.h"
-<<<<<<< HEAD
-=======
-#include "tururururu.h"
->>>>>>> 0213e44d
-#include "evil_portal.h"
-
-
-#ifdef CARDPUTER
-#include "bad_usb.h"
-#endif
-
-
-/*********************************************************************
-**  Function: setup                                    
-**  Where the devices are started and variables set    
-*********************************************************************/
-void setup() {
-  Serial.begin(115200);
-
-  // declare variables
-  prog_handler=0;
-  sdcardMounted=false;
-  wifiConnected=false;
-  BLEConnected=false;
-
-  // Setup GPIOs and stuff
-  #if  defined(STICK_C_PLUS2)
-    pinMode(UP_BTN, INPUT);   // Sets the power btn as an INPUT
-  #elif defined(STICK_C_PLUS)
-    axp192.begin();           // Start the energy management of AXP192
-  #endif
-  
- 
-  #ifndef CARDPUTER
-  pinMode(SEL_BTN, INPUT);  
-  pinMode(DW_BTN, INPUT);
-  pinMode(4, OUTPUT);     // Keeps the Stick alive after take off the USB cable
-  digitalWrite(4,HIGH);   // Keeps the Stick alive after take off the USB cable
-  #else
-  Keyboard.begin();
-  pinMode(10, INPUT);     // Pin that reads the 
-  #endif
-
-  tft.init();
-  rotation = gsetRotation();
-  tft.setRotation(rotation);
-  resetTftDisplay();
-
-  #if defined(BACKLIGHT)
-  pinMode(BACKLIGHT, OUTPUT);
-  #endif
-
-  getBrightness();  
-  sprite.createSprite(WIDTH-15,HEIGHT-15);
-  //Start Bootscreen timer
-  int i = millis();
-  while(millis()<i+5000) { // boot image lasts for 5 secs
-    initDisplay(millis()-i);         // show boot screen
-  
-  #if defined (CARDPUTER)   // If any key is pressed, it'll jump the boot screen
-    Keyboard.update();
-    if(Keyboard.isPressed())
-  #else
-    if(digitalRead(SEL_BTN)==LOW)  // If M5 key is pressed, it'll jump the boot screen
-  #endif
-     {
-        tft.fillScreen(TFT_BLACK);
-        delay(10);
-        goto Program;
-      }
-  }
-  
-  // If M5 or Enter button is pressed, continue from here
-  Program:
-  delay(200);
-
-}
-
-/**********************************************************************
-**  Function: loop                                     
-**  Main loop                                          
-**********************************************************************/
-void loop() {
-  bool redraw = true;
-  int index = 0;
-  int opt = 6; // there are 3 options> 1 list SD files, 2 OTA and 3 Config
-  tft.fillRect(0,0,WIDTH,HEIGHT,BGCOLOR);
-  if(!setupSdCard()) index=1; //if SD card is not present, paint SD square grey and auto select OTA
-  while(1){
-    if(returnToMenu) {
-      returnToMenu = false;
-      tft.fillScreen(BGCOLOR); //fix any problem with the mainMenu screen when coming back from submenus or functions
-      redraw=true;
-    }
-
-    if (redraw) { 
-      drawMainMenu(index); 
-      redraw = false; 
-      delay(200); 
-    }
-
-    if(checkPrevPress()) {
-      if(index==0) index = opt - 1;
-      else if(index>0) index--;
-      redraw = true;
-    }
-    /* DW Btn to next item */
-    if(checkNextPress()) { 
-      index++;
-      if((index+1)>opt) index = 0;
-      redraw = true;
-    }
-
-    /* Select and run function */
-    if(checkSelPress()) { 
-      switch(index) {
-        case 0:   // WiFi
-          if(!wifiConnected) {
-            options = {
-              {"Connect Wifi", [=]()  { wifiConnectMenu(); }},    //wifi_common.h
-              {"WiFi AP", [=]()       { wifiConnectMenu(true); }},//wifi_common.h
-            };
-          } else {
-            options = {
-              {"Disconnect Wifi", [=]()  { wifiDisconnect(); }},    //wifi_common.h
-            };
-          }
-          options.push_back({"Wifi Atks", [=]()     { displayRedStripe("Wifi Atks"); }});
-          options.push_back({"TelNET", [=]()        { displayRedStripe("TelNET"); }});
-          options.push_back({"SSH", [=]()           { displayRedStripe("SSH"); }});
-          options.push_back({"Raw Sniffer", [=]()   { sniffer_setup(); }});
-          options.push_back({"DPWO-ESP32", [=]()    { dpwo_setup(); }});
-          options.push_back({"Evil Portal", [=]()   { startEvilPortal(); }});
-          options.push_back({"ARP Scan", [=]()      { displayRedStripe("ARP Scan"); }});
-          options.push_back({"Wireguard Tun", [=]() { wg_setup(); }});
-          options.push_back({"Main Menu", [=]()     { backToMenu(); }});
-          delay(200);
-          loopOptions(options,false,true,"WiFi");
-          // delay(1000); // remover depois, está aqui só por causa do "displayRedStripe"
-          break;
-        case 1: // BLE
-          options = {
-            {"AppleJuice", [=]()   { displayRedStripe("AppleJuice"); }},
-            {"SwiftPair", [=]()    { displayRedStripe("SwiftPair"); }},
-            {"Android Spam", [=]() { displayRedStripe("Android Spam"); }},
-            {"SourApple", [=]()    { displayRedStripe("SourApple"); }},
-            {"BT Maelstrom", [=]() { displayRedStripe("BT Maelstrom"); }},
-            {"Main Menu", [=]()    { backToMenu(); }},
-          };
-          delay(200);
-          loopOptions(options,false,true,"Bluetooth");
-          delay(1000); // remover depois, está aqui só por causa do "displayRedStripe"
-          break;
-        case 2: // RF
-          options = {
-            {"Scan/copy", [=]()   { displayRedStripe("Scan/Copy"); }},
-            {"Replay", [=]()      { displayRedStripe("Replay"); }},
-            {"Spectrum", [=]()    { displayRedStripe("Spectrum"); }},
-            {"Main Menu", [=]()   { backToMenu(); }},
-          };
-          delay(200);
-          loopOptions(options,false,true,"Radio Frequency");
-          delay(1000); // remover depois, está aqui só por causa do "displayRedStripe"
-          break;
-        case 3: // RFID
-          options = {
-            {"Scan/copy", [=]()   { rfid_setup(); }},
-            {"Replay", [=]()      { displayRedStripe("Replay"); }},
-            {"Main Menu", [=]()   { backToMenu(); }},
-          };
-          delay(200);
-          loopOptions(options,false,true,"RFID");
-          //delay(1000); // remover depois, está aqui só por causa do "displayRedStripe"
-          break;
-        case 4: //Other
-          options = {
-            {"TV-B-Gone", [=]()  { StartTvBGone(); }},
-            {"SD Card", [=]()   { loopSD(); }},
-            {"WebUI", [=]()     { loopOptionsWebUi(); }},
-            {"Megalodon", [=]()     { shark_setup(); }},            
-          };
-          if(sdcardMounted) options.push_back({"Custom IR", [=]()  { otherIRcodes(); }});
-          #ifdef CARDPUTER
-          options.push_back({"BadUSB", [=]() { usb_setup(); }});
-          #endif
-          options.push_back({"Main Menu", [=]()     { backToMenu(); }});
-          delay(200);
-          loopOptions(options,false,true,"Others");
-          delay(1000); // remover depois, está aqui só por causa do "displayRedStripe"
-          break;
-        case 5: //Config
-          options = {
-            {"Brightness", [=]()  { setBrightnessMenu(); }},          //settings.h
-            {"Orientation", [=]() { gsetRotation(true); }},               //settings.h
-            {"Main Menu", [=]()   { backToMenu(); }},
-            {"Restart", [=]()     { ESP.restart(); }},
-          };
-          delay(200);
-          loopOptions(options,false,true,"Config");
-          delay(1000); // remover depois, está aqui só por causa do "displayRedStripe"
-          break;
-      }
-      redraw=true;
-    }
-  }
-}
+#include "globals.h"
+
+#include <EEPROM.h>
+#include <iostream>
+#include <functional>
+#include <vector>
+#include <string>
+
+// Public Globals Variables
+int prog_handler;    // 0 - Flash, 1 - SPIFFS, 3 - Download
+int rotation;
+bool sdcardMounted;
+bool wifiConnected;
+bool BLEConnected;
+bool returnToMenu;
+String ssid;
+String pwd;
+std::vector<std::pair<std::string, std::function<void()>>> options;
+const int bufSize = 4096;
+uint8_t buff[4096] = {0};
+// Protected global variables
+TFT_eSPI tft = TFT_eSPI();         // Invoke custom library
+TFT_eSprite sprite = TFT_eSprite(&tft);
+TFT_eSprite menu_op = TFT_eSprite(&tft);
+TFT_eSprite draw = TFT_eSprite(&tft);
+
+#if defined(CARDPUTER)
+  Keyboard_Class Keyboard = Keyboard_Class();
+#elif defined (STICK_C_PLUS)
+  AXP192 axp192;
+#endif
+
+#include "mykeyboard.h"
+#include "display.h"
+#include "webInterface.h"
+#include "sd_functions.h"
+#include "wifi_common.h"
+#include "settings.h"
+#include "dpwo.h"
+#include "wg.h"
+#include "rfid.h"
+#include "Wire.h"
+#include "mfrc522_i2c.h"
+#include "TV-B-Gone.h"
+#include "sniffer.h"
+#include "tururururu.h"
+#include "evil_portal.h"
+
+
+#ifdef CARDPUTER
+#include "bad_usb.h"
+#endif
+
+
+/*********************************************************************
+**  Function: setup                                    
+**  Where the devices are started and variables set    
+*********************************************************************/
+void setup() {
+  Serial.begin(115200);
+
+  // declare variables
+  prog_handler=0;
+  sdcardMounted=false;
+  wifiConnected=false;
+  BLEConnected=false;
+
+  // Setup GPIOs and stuff
+  #if  defined(STICK_C_PLUS2)
+    pinMode(UP_BTN, INPUT);   // Sets the power btn as an INPUT
+  #elif defined(STICK_C_PLUS)
+    axp192.begin();           // Start the energy management of AXP192
+  #endif
+  
+ 
+  #ifndef CARDPUTER
+  pinMode(SEL_BTN, INPUT);  
+  pinMode(DW_BTN, INPUT);
+  pinMode(4, OUTPUT);     // Keeps the Stick alive after take off the USB cable
+  digitalWrite(4,HIGH);   // Keeps the Stick alive after take off the USB cable
+  #else
+  Keyboard.begin();
+  pinMode(10, INPUT);     // Pin that reads the 
+  #endif
+
+  tft.init();
+  rotation = gsetRotation();
+  tft.setRotation(rotation);
+  resetTftDisplay();
+
+  #if defined(BACKLIGHT)
+  pinMode(BACKLIGHT, OUTPUT);
+  #endif
+
+  getBrightness();  
+  sprite.createSprite(WIDTH-15,HEIGHT-15);
+  //Start Bootscreen timer
+  int i = millis();
+  while(millis()<i+5000) { // boot image lasts for 5 secs
+    initDisplay(millis()-i);         // show boot screen
+  
+  #if defined (CARDPUTER)   // If any key is pressed, it'll jump the boot screen
+    Keyboard.update();
+    if(Keyboard.isPressed())
+  #else
+    if(digitalRead(SEL_BTN)==LOW)  // If M5 key is pressed, it'll jump the boot screen
+  #endif
+     {
+        tft.fillScreen(TFT_BLACK);
+        delay(10);
+        goto Program;
+      }
+  }
+  
+  // If M5 or Enter button is pressed, continue from here
+  Program:
+  delay(200);
+
+}
+
+/**********************************************************************
+**  Function: loop                                     
+**  Main loop                                          
+**********************************************************************/
+void loop() {
+  bool redraw = true;
+  int index = 0;
+  int opt = 6; // there are 3 options> 1 list SD files, 2 OTA and 3 Config
+  tft.fillRect(0,0,WIDTH,HEIGHT,BGCOLOR);
+  if(!setupSdCard()) index=1; //if SD card is not present, paint SD square grey and auto select OTA
+  while(1){
+    if(returnToMenu) {
+      returnToMenu = false;
+      tft.fillScreen(BGCOLOR); //fix any problem with the mainMenu screen when coming back from submenus or functions
+      redraw=true;
+    }
+
+    if (redraw) { 
+      drawMainMenu(index); 
+      redraw = false; 
+      delay(200); 
+    }
+
+    if(checkPrevPress()) {
+      if(index==0) index = opt - 1;
+      else if(index>0) index--;
+      redraw = true;
+    }
+    /* DW Btn to next item */
+    if(checkNextPress()) { 
+      index++;
+      if((index+1)>opt) index = 0;
+      redraw = true;
+    }
+
+    /* Select and run function */
+    if(checkSelPress()) { 
+      switch(index) {
+        case 0:   // WiFi
+          if(!wifiConnected) {
+            options = {
+              {"Connect Wifi", [=]()  { wifiConnectMenu(); }},    //wifi_common.h
+              {"WiFi AP", [=]()       { wifiConnectMenu(true); }},//wifi_common.h
+            };
+          } else {
+            options = {
+              {"Disconnect Wifi", [=]()  { wifiDisconnect(); }},    //wifi_common.h
+            };
+          }
+          options.push_back({"Wifi Atks", [=]()     { displayRedStripe("Wifi Atks"); }});
+          options.push_back({"TelNET", [=]()        { displayRedStripe("TelNET"); }});
+          options.push_back({"SSH", [=]()           { displayRedStripe("SSH"); }});
+          options.push_back({"Raw Sniffer", [=]()   { sniffer_setup(); }});
+          options.push_back({"DPWO-ESP32", [=]()    { dpwo_setup(); }});
+          options.push_back({"Evil Portal", [=]()   { startEvilPortal(); }});
+          options.push_back({"ARP Scan", [=]()      { displayRedStripe("ARP Scan"); }});
+          options.push_back({"Wireguard Tun", [=]() { wg_setup(); }});
+          options.push_back({"Main Menu", [=]()     { backToMenu(); }});
+          delay(200);
+          loopOptions(options,false,true,"WiFi");
+          // delay(1000); // remover depois, está aqui só por causa do "displayRedStripe"
+          break;
+        case 1: // BLE
+          options = {
+            {"AppleJuice", [=]()   { displayRedStripe("AppleJuice"); }},
+            {"SwiftPair", [=]()    { displayRedStripe("SwiftPair"); }},
+            {"Android Spam", [=]() { displayRedStripe("Android Spam"); }},
+            {"SourApple", [=]()    { displayRedStripe("SourApple"); }},
+            {"BT Maelstrom", [=]() { displayRedStripe("BT Maelstrom"); }},
+            {"Main Menu", [=]()    { backToMenu(); }},
+          };
+          delay(200);
+          loopOptions(options,false,true,"Bluetooth");
+          delay(1000); // remover depois, está aqui só por causa do "displayRedStripe"
+          break;
+        case 2: // RF
+          options = {
+            {"Scan/copy", [=]()   { displayRedStripe("Scan/Copy"); }},
+            {"Replay", [=]()      { displayRedStripe("Replay"); }},
+            {"Spectrum", [=]()    { displayRedStripe("Spectrum"); }},
+            {"Main Menu", [=]()   { backToMenu(); }},
+          };
+          delay(200);
+          loopOptions(options,false,true,"Radio Frequency");
+          delay(1000); // remover depois, está aqui só por causa do "displayRedStripe"
+          break;
+        case 3: // RFID
+          options = {
+            {"Scan/copy", [=]()   { rfid_setup(); }},
+            {"Replay", [=]()      { displayRedStripe("Replay"); }},
+            {"Main Menu", [=]()   { backToMenu(); }},
+          };
+          delay(200);
+          loopOptions(options,false,true,"RFID");
+          //delay(1000); // remover depois, está aqui só por causa do "displayRedStripe"
+          break;
+        case 4: //Other
+          options = {
+            {"TV-B-Gone", [=]()  { StartTvBGone(); }},
+            {"SD Card", [=]()   { loopSD(); }},
+            {"WebUI", [=]()     { loopOptionsWebUi(); }},
+            {"Megalodon", [=]()     { shark_setup(); }},            
+          };
+          if(sdcardMounted) options.push_back({"Custom IR", [=]()  { otherIRcodes(); }});
+          #ifdef CARDPUTER
+          options.push_back({"BadUSB", [=]() { usb_setup(); }});
+          #endif
+          options.push_back({"Main Menu", [=]()     { backToMenu(); }});
+          delay(200);
+          loopOptions(options,false,true,"Others");
+          delay(1000); // remover depois, está aqui só por causa do "displayRedStripe"
+          break;
+        case 5: //Config
+          options = {
+            {"Brightness", [=]()  { setBrightnessMenu(); }},          //settings.h
+            {"Orientation", [=]() { gsetRotation(true); }},               //settings.h
+            {"Main Menu", [=]()   { backToMenu(); }},
+            {"Restart", [=]()     { ESP.restart(); }},
+          };
+          delay(200);
+          loopOptions(options,false,true,"Config");
+          delay(1000); // remover depois, está aqui só por causa do "displayRedStripe"
+          break;
+      }
+      redraw=true;
+    }
+  }
+}