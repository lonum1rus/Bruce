#include "mykeyboard.h"
#include "powerSave.h"
#include "sd_functions.h"
#include "modules/ir/TV-B-Gone.h"
#include "modules/rf/rf.h"
#include "modules/others/bad_usb.h"
#include "modules/others/webInterface.h"

#if defined(CYD)
  CYD28_TouchR touch(CYD28_DISPLAY_HOR_RES_MAX, CYD28_DISPLAY_VER_RES_MAX);
#endif

#define PREV 0
#define SEL 1
#define NEXT 2
#define ALL 3

#if defined(HAS_TOUCH)
struct box_t
{
  int x;
  int y;
  int w;
  int h;
  std::uint16_t color;
  int touch_id = -1;
  char key;
  char key_sh;

  void clear(void)
  {
    for (int i = 0; i < 8; ++i)
    {
      tft.fillRect(x, y, w, h,bruceConfig.bgColor);
    }
  }
  void draw(void)
  {
    int ie = touch_id < 0 ? 4 : 8;
    for (int i = 0; i < ie; ++i)
    {
      tft.drawRect(x, y, w, h,color);
      tft.setTextColor(color);
      tft.drawChar(key,x+w/2-FM*LW/2,y+h/2-FM*LH/2);
    }
  }
  bool contain(int x, int y)
  {
    return this->x <= x && x < (this->x + this->w)
        && this->y <= y && y < (this->y + this->h);
  }
};

static constexpr std::size_t box_count = 52;
static box_t box_list[box_count];

#if defined(M5STACK) && !defined(CORE2)
bool menuPress(int bot) {
  //0 - prev
  //1 - Sel
  //2 - next
  //3 - any
  int terco=WIDTH/3;
  M5.update();
  auto t = M5.Touch.getDetail();
  if (t.isPressed() || t.isHolding()) {
    //if(bruceConfig.rotation==3) t.x = WIDTH-t.x;
    //else if (bruceConfig.rotation==1) t.y = (HEIGHT+20)-t.y;
    if(t.y>(HEIGHT) && (t.x>terco*bot && t.x<terco*(1+bot) || bot==ALL)) {
      t.x=WIDTH+1;
      t.y=HEIGHT+11;
      return true;
    } else return false;
  } else return false;
}

#elif defined(CYD)

bool menuPress(int bot) {
  //0 - prev
  //1 - Sel
  //2 - next
  int terco=WIDTH/3;
  if (touch.touched()) { //touch.tirqTouched() &&
    auto t = touch.getPointScaled();
    t = touch.getPointScaled();
    //log_i("Touchscreen Pressed at x=%d, y=%d, z=%d", t.x,t.y,t.z);
        if(bruceConfig.rotation==3) {
          t.y = (HEIGHT+20)-t.y;
          t.x = WIDTH-t.x;
        }

    if(t.y>(HEIGHT) && ((t.x>terco*bot && t.x<terco*(1+bot)) || bot==ALL)) {
      t.x=WIDTH+1;
      t.y=HEIGHT+11;
      return true;
    } else return false;
  } else return false;
}
#endif

#endif

#if defined(T_EMBED)
  #if defined(T_EMBED_1101)
    // Power handler for battery detection
    XPowersPPM PPM;
  #endif
  //RotaryEncoder encoder(ENCODER_INA, ENCODER_INB, RotaryEncoder::LatchMode::TWO03);
  RotaryEncoder *encoder = nullptr;
  int _new_pos = 0;
  int _last_pos = 0;
  int _last_dir = 0;
  IRAM_ATTR void checkPosition()
    {
      encoder->tick(); // just call tick() to check the state.
      _last_dir = (int)encoder->getDirection();
      _last_pos = _new_pos;
      _new_pos = encoder->getPosition();
    }

  bool menuPress(int bot){
    //0 - prev
    //1 - Sel
    //2 - next
    //3 - any
    if((bot==0 || bot==3) && _last_dir>0) {
      _last_dir=0;
      return true;
    }
    if((bot==2 || bot==3) && _last_dir<0) {
      _last_dir=0;
      return true;
    }
    if((bot==1 || bot==3) && digitalRead(SEL_BTN)==BTN_ACT) {
      _last_dir=0;
      return true;
    }
    if(bot==3 && digitalRead(BK_BTN)==BTN_ACT) {
      _last_dir=0;
      return true;
    }

    return false;
  }
#endif

/* Verifies Upper Btn to go to previous item */

bool checkNextPress(){
  #if defined (CARDPUTER)
    Keyboard.update();
    if(Keyboard.isKeyPressed('/') || Keyboard.isKeyPressed('.'))
  #elif defined(CORE2) || defined(CORE)
    M5.update();
    if(M5.BtnC.isPressed())
  #elif defined(M5STACK)
    M5.update();
    if(menuPress(NEXT))
<<<<<<< HEAD
  #elif defined(CYD) || defined(T_EMBED)
    if(menuPress(NEXT))     
=======
  #elif defined(CYD)
    if(menuPress(NEXT))
>>>>>>> 81e4d5a0
  #elif ! defined(HAS_SCREEN)
    // always return false
    if(false)
  #else
    if(digitalRead(DW_BTN)==LOW)
  #endif
  {
    if(wakeUpScreen()){
      delay(200);
      return false;
    }
    return true;
  }

  else return false;
}

/* Verifies Down Btn to go to next item */
bool checkPrevPress() {
  #if defined(STICK_C_PLUS)
    if(axp192.GetBtnPress())
  #elif defined(CARDPUTER)
    Keyboard.update();
    if(Keyboard.isKeyPressed(',') || Keyboard.isKeyPressed(';'))
  #elif defined(CORE2) || defined(CORE)
    M5.update();
    if(M5.BtnA.isPressed())
  #elif defined(M5STACK)
    M5.update();
    if(menuPress(PREV))
<<<<<<< HEAD
  #elif defined(CYD) || defined(T_EMBED)
    if(menuPress(PREV))     
=======
  #elif defined(CYD)
    if(menuPress(PREV))
>>>>>>> 81e4d5a0
  #elif ! defined(HAS_SCREEN)
    // always return false
    if(false)
  #else
    if(digitalRead(UP_BTN)==LOW)
  #endif
  {
    if(wakeUpScreen()){
      delay(200);
      return false;
    }
    return true;
  }

  else return false;
}

/* Verifies if Select or OK was pressed */
bool checkSelPress(){
  checkPowerSaveTime();
  #if defined (CARDPUTER)
    Keyboard.update();
    if(Keyboard.isKeyPressed(KEY_ENTER) || digitalRead(0)==LOW)
  #elif ! defined(HAS_SCREEN)
    // always return false
    if(false)
  #elif defined(CORE2) || defined(CORE)
    M5.update();
    if(M5.BtnB.isPressed())
  #elif defined(M5STACK)
    M5.update();
    if(menuPress(SEL))
<<<<<<< HEAD
  #elif defined(CYD) || defined(T_EMBED)
    if(menuPress(SEL))     
=======
  #elif defined(CYD)
    if(menuPress(SEL))
>>>>>>> 81e4d5a0
  #else
    if(digitalRead(SEL_BTN)==LOW)
  #endif
  {
    if(wakeUpScreen()){
      delay(200);
      return false;
    }
    return true;
  }

  else return false;
}

bool checkEscPress(){
  #if defined(STICK_C_PLUS2)
    if(digitalRead(UP_BTN)==LOW)
  #elif defined(STICK_C_PLUS)
    if(axp192.GetBtnPress())
  #elif defined (CARDPUTER)
    Keyboard.update();
    if(Keyboard.isKeyPressed('`') || Keyboard.isKeyPressed(KEY_BACKSPACE))
  #elif ! defined(HAS_SCREEN)
    // always return false
    if(false)
  #elif defined(CORE2) || defined(CORE)
    M5.update();
    if(M5.BtnA.isPressed())
  #elif defined(M5STACK)
    M5.update();
    if(menuPress(PREV))
  #elif defined(CYD)
    if(menuPress(PREV))
<<<<<<< HEAD
  #elif defined(T_EMBED)
    if(digitalRead(BK_BTN)==LOW)
=======
>>>>>>> 81e4d5a0
  #else
    if(digitalRead(UP_BTN)==BTN_ACT)
  #endif
  {
    if(wakeUpScreen()){
      delay(200);
      return false;
    }
    returnToMenu=true;
    return true;
  }
  else { return false; }
}

bool checkAnyKeyPress() {
  #if defined (CARDPUTER)   // If any key is pressed, it'll jump the boot screen
    Keyboard.update();
    if(Keyboard.isPressed())
  #elif defined(CORE2) || defined(CORE)
    M5.update();
    if(M5.BtnA.isPressed() || M5.BtnB.isPressed() || M5.BtnC.isPressed())
  #elif defined(M5STACK)
    M5.update();
<<<<<<< HEAD
    if(menuPress(ALL))    
  #elif defined(CYD) || defined(T_EMBED)
    if(menuPress(ALL)) 
=======
    if(menuPress(ALL))
  #elif defined(CYD)
    if(menuPress(ALL))
>>>>>>> 81e4d5a0
  #elif ! defined(HAS_SCREEN)
    // always return false
    if(false)
  #else
    if(digitalRead(SEL_BTN)==LOW)  // If M5 key is pressed, it'll jump the boot screen
  #endif
      return true;
  // else
  return false;

}

#ifdef CARDPUTER

bool checkNextPagePress(){
  Keyboard.update();
  if(Keyboard.isKeyPressed('/'))  // right arrow
  {
    if(wakeUpScreen()){
      delay(200);
      return false;
    }
    return true;
  }
  return false;
}

bool checkPrevPagePress() {
  Keyboard.update();
  if(Keyboard.isKeyPressed(','))  // left arrow
  {
    if(wakeUpScreen()){
      delay(200);
      return false;
    }
    return true;
  }
  return false;
}

void checkShortcutPress(){
  // shortctus to quickly starts apps
    Keyboard.update();
    if(Keyboard.isKeyPressed('i'))  otherIRcodes();
    if(Keyboard.isKeyPressed('r') || Keyboard.isKeyPressed('s'))  otherRFcodes();
    if(Keyboard.isKeyPressed('b'))  usb_setup();  // badusb
    if(Keyboard.isKeyPressed('w'))  loopOptionsWebUi();
    if(Keyboard.isKeyPressed('f'))  { setupSdCard() ? loopSD(SD) : loopSD(LittleFS); }
    if(Keyboard.isKeyPressed('l'))  loopSD(LittleFS);
// TODO: other boards?
// TODO: user-configurable
}

int checkNumberShortcutPress() {
    // shortctus to quickly select options
    Keyboard.update();
    char c;
    for (c = '1'; c <= '9'; c++)
        if(Keyboard.isKeyPressed(c)) return(c - '1');
    // else
    return -1;
}

char checkLetterShortcutPress() {
  // shortctus to quickly select options
  Keyboard.update();
  char c;
  for (c = 'a'; c <= 'z'; c++)
      if(Keyboard.isKeyPressed(c)) return(c);
  for (c = 'A'; c <= 'Z'; c++)
      if(Keyboard.isKeyPressed(c)) return(c);
  // else
  return -1;
}
#endif

/* Starts keyboard to type data */
String keyboard(String mytext, int maxSize, String msg) {
  String _mytext = mytext;

  resetTftDisplay();
  bool caps=false;
  int x=0;
  int y=-1;
  int x2=0;
  int y2=0;
  char keys[4][12][2] = { //4 lines, with 12 characteres, low and high caps
    {
      { '1', '!' },//1
      { '2', '@' },//2
      { '3', '#' },//3
      { '4', '$' },//4
      { '5', '%' },//5
      { '6', '^' },//6
      { '7', '&' },//7
      { '8', '*' },//8
      { '9', '(' },//9
      { '0', ')' },//10
      { '-', '_' },//11
      { '=', '+' } //12
     },
    {
      { 'q', 'Q' },//1
      { 'w', 'W' },//2
      { 'e', 'E' },//3
      { 'r', 'R' },//4
      { 't', 'T' },//5
      { 'y', 'Y' },//6
      { 'u', 'U' },//7
      { 'i', 'I' },//8
      { 'o', 'O' },//9
      { 'p', 'P' },//10
      { '[', '{' },//11
      { ']', '}' } //12
    },
    {
      { 'a', 'A' },//1
      { 's', 'S' },//2
      { 'd', 'D' },//3
      { 'f', 'F' },//4
      { 'g', 'G' },//5
      { 'h', 'H' },//6
      { 'j', 'J' },//7
      { 'k', 'K' },//8
      { 'l', 'L' },//9
      { ';', ':' },//10
      { '"', '\'' },//11
      { '|', '\\' } //12
    },
    {
      { '\\', '|' },//1
      { 'z', 'Z' },//2
      { 'x', 'X' },//3
      { 'c', 'C' },//4
      { 'v', 'V' },//5
      { 'b', 'B' },//6
      { 'n', 'N' },//7
      { 'm', 'M' },//8
      { ',', '<' },//9
      { '.', '>' },//10
      { '?', '/' },//11
      { '/', '/' } //12
    }
  };
  int _x = WIDTH/12;
  int _y = (HEIGHT - 54)/4;
  int _xo = _x/2-3;

#if defined(HAS_TOUCH)
  int k=0;
  for(x2=0; x2<12;x2++) {
    for(y2=0; y2<4; y2++) {
      box_list[k].key=keys[y2][x2][0];
      box_list[k].key_sh=keys[y2][x2][1];
      box_list[k].color = ~bruceConfig.bgColor;
      box_list[k].x=x2*_x;
      box_list[k].y=y2*_y+54;
      box_list[k].w=_x;
      box_list[k].h=_y;
      k++;
    }
  }
  // OK
  box_list[k].key=' ';
  box_list[k].key_sh=' ';
  box_list[k].color = ~bruceConfig.bgColor;
  box_list[k].x=0;
  box_list[k].y=0;
  box_list[k].w=53;
  box_list[k].h=22;
  k++;
  // CAP
  box_list[k].key=' ';
  box_list[k].key_sh=' ';
  box_list[k].color = ~bruceConfig.bgColor;
  box_list[k].x=55;
  box_list[k].y=0;
  box_list[k].w=50;
  box_list[k].h=22;
  k++;
  // DEL
  box_list[k].key=' ';
  box_list[k].key_sh=' ';
  box_list[k].color = ~bruceConfig.bgColor;
  box_list[k].x=107;
  box_list[k].y=0;
  box_list[k].w=50;
  box_list[k].h=22;
  k++;
  // SPACE
  box_list[k].key=' ';
  box_list[k].key_sh=' ';
  box_list[k].color = ~bruceConfig.bgColor;
  box_list[k].x=159;
  box_list[k].y=0;
  box_list[k].w=WIDTH-164;
  box_list[k].h=22;

  k=0;
  x2=0;
  y2=0;
#endif

  int i=0;
  int j=-1;
  bool redraw=true;
  delay(200);
  int cX =0;
  int cY =0;
  tft.fillScreen(bruceConfig.bgColor);
  while(1) {
    if(redraw) {
      tft.setCursor(0,0);
      tft.setTextColor(TFT_WHITE, bruceConfig.bgColor);
      tft.setTextSize(FM);

      //Draw the rectangles
      if(y<0) {
        tft.fillRect(0,1,WIDTH,22,bruceConfig.bgColor);
        tft.drawRect(7,2,46,20,TFT_WHITE);       // Ok Rectangle
        tft.drawRect(55,2,50,20,TFT_WHITE);      // CAP Rectangle
        tft.drawRect(107,2,50,20,TFT_WHITE);     // DEL Rectangle
        tft.drawRect(159,2,74,20,TFT_WHITE);     // SPACE Rectangle
        tft.drawRect(3,32,WIDTH-3,20,bruceConfig.priColor); // mystring Rectangle


        if(x==0 && y==-1) { tft.setTextColor(bruceConfig.bgColor, TFT_WHITE); tft.fillRect(7,2,50,20,TFT_WHITE); }
        else tft.setTextColor(TFT_WHITE, bruceConfig.bgColor);
        tft.drawString("OK", 18, 4);


        if(x==1 && y==-1) { tft.setTextColor(bruceConfig.bgColor, TFT_WHITE); tft.fillRect(55,2,50,20,TFT_WHITE); }
        else if(caps) { tft.fillRect(55,2,50,20,TFT_DARKGREY); tft.setTextColor(TFT_WHITE, TFT_DARKGREY); }
        else tft.setTextColor(TFT_WHITE, bruceConfig.bgColor);
        tft.drawString("CAP", 64, 4);


        if(x==2 && y==-1) { tft.setTextColor(bruceConfig.bgColor, TFT_WHITE); tft.fillRect(107,2,50,20,TFT_WHITE); }
        else tft.setTextColor(TFT_WHITE, bruceConfig.bgColor);
        tft.drawString("DEL", 115, 4);

        if(x>2 && y==-1) { tft.setTextColor(bruceConfig.bgColor, TFT_WHITE); tft.fillRect(159,2,74,20,TFT_WHITE); }
        else tft.setTextColor(TFT_WHITE, bruceConfig.bgColor);
        tft.drawString("SPACE", 168, 4);
      }

      tft.setTextSize(FP);
      tft.setTextColor(TFT_WHITE, 0x5AAB);
      tft.drawString(msg.substring(0,38), 3, 24);

      tft.setTextSize(FM);

      // reseta o quadrado do texto
      if (mytext.length() == 19 || mytext.length() == 20 || mytext.length() == 38 || mytext.length() == 39) tft.fillRect(3,32,WIDTH-3,20,bruceConfig.bgColor); // mystring Rectangle
      // escreve o texto
      tft.setTextColor(TFT_WHITE);
      if(mytext.length()>19) {
        tft.setTextSize(FP);
        if(mytext.length()>38) {
          tft.drawString(mytext.substring(0,38), 5, 34);
          tft.drawString(mytext.substring(38,mytext.length()), 5, 42);
        }
        else {
          tft.drawString(mytext, 5, 34);
        }
      } else {
        tft.drawString(mytext, 5, 34);
      }
      //desenha o retangulo colorido
      tft.drawRect(3,32,WIDTH-3,20,bruceConfig.priColor); // mystring Rectangle


      tft.setTextColor(TFT_WHITE, bruceConfig.bgColor);
      tft.setTextSize(FM);


      for(i=0;i<4;i++) {
        for(j=0;j<12;j++) {
          //use last coordenate to paint only this letter
          if(x2==j && y2==i) { tft.setTextColor(~bruceConfig.bgColor, bruceConfig.bgColor); tft.fillRect(j*_x,i*_y+54,_x,_y,bruceConfig.bgColor);}
          /* If selected, change font color and draw Rectangle*/
          if(x==j && y==i) { tft.setTextColor(bruceConfig.bgColor, ~bruceConfig.bgColor); tft.fillRect(j*_x,i*_y+54,_x,_y,~bruceConfig.bgColor);}


          /* Print the letters */
          if(!caps) tft.drawChar(keys[i][j][0], (j*_x+_xo), (i*_y+56));
          else tft.drawChar(keys[i][j][1], (j*_x+_xo), (i*_y+56));

          /* Return colors to normal to print the other letters */
          if(x==j && y==i) { tft.setTextColor(~bruceConfig.bgColor, bruceConfig.bgColor); }
        }
      }
      // save actual key coordenate
      x2=x;
      y2=y;
      redraw = false;
      #if defined(HAS_TOUCH)
      TouchFooter();
      #endif
    }

    //cursor handler
    if(mytext.length()>19) {
      tft.setTextSize(FP);
      if(mytext.length()>38) {
        cY=42;
        cX=5+(mytext.length()-38)*LW;
      }
      else {
        cY=34;
        cX=5+mytext.length()*LW;
      }
    } else {
      cY=34;
      cX=5+mytext.length()*LW*2;
    }

    /* When Select a key in keyboard */
    #if defined (CARDPUTER)

    Keyboard.update();
    if (Keyboard.isPressed()) {
      wakeUpScreen();
      tft.setCursor(cX,cY);
      Keyboard_Class::KeysState status = Keyboard.keysState();

      bool Fn = status.fn;
      if(Fn && Keyboard.isKeyPressed('`')) {
        mytext = _mytext; // return the old name
        returnToMenu=true;// try to stop all the code
        break;
      }

      for (auto i : status.word) {
        if(mytext.length()<maxSize) {
          mytext += i;
          if(mytext.length()!=20 && mytext.length()!=20) tft.print(i);
          cX=tft.getCursorX();
          cY=tft.getCursorY();
          if(mytext.length()==20) redraw = true;
          if(mytext.length()==39) redraw = true;
        }
      }
      if (status.del && mytext.length() > 0) {
        // Handle backspace key
        mytext.remove(mytext.length() - 1);
        int fS=FM;
        if(mytext.length()>19) { tft.setTextSize(FP); fS=FP; }
        else tft.setTextSize(FM);
        tft.setCursor((cX-fS*LW),cY);
        tft.setTextColor(bruceConfig.priColor,bruceConfig.bgColor);
        tft.print(" ");
        tft.setTextColor(TFT_WHITE, 0x5AAB);
        tft.setCursor(cX-fS*LW,cY);
        cX=tft.getCursorX();
        cY=tft.getCursorY();
        if(mytext.length()==19) redraw = true;
        if(mytext.length()==38) redraw = true;
      }
      if (status.enter) {
        break;
      }
      delay(200);
    }
    if(checkSelPress()) break;

  #elif defined(T_DECK)

    char keyValue = 0;
    Wire.requestFrom(LILYGO_KB_SLAVE_ADDRESS, 1);
    while (Wire.available() > 0) {
        keyValue = Wire.read();
    }
    if (keyValue != (char)0x00) {
        Serial.print("keyValue : ");
        Serial.print(keyValue);
        Serial.print(" -> Hex  0x");
        Serial.println(keyValue,HEX);
        resetDimmer();
        tft.setCursor(cX,cY);

        if(mytext.length()<maxSize && keyValue!=0x08 && keyValue!=0x0D) {
          mytext += keyValue;
          if(mytext.length()!=20 && mytext.length()!=20) tft.print(keyValue);
          cX=tft.getCursorX();
          cY=tft.getCursorY();
          if(mytext.length()==20) redraw = true;
          if(mytext.length()==39) redraw = true;
        }
        if (keyValue==0x08 && mytext.length() > 0) { // delete 0x08
          // Handle backspace key
          mytext.remove(mytext.length() - 1);
          int fS=FM;
          if(mytext.length()>19) { tft.setTextSize(FP); fS=FP; }
          else tft.setTextSize(FM);
          tft.setCursor((cX-fS*LW),cY);
          tft.setTextColor(FGCOLOR,BGCOLOR);
          tft.print(" "); 
          tft.setTextColor(~BGCOLOR, 0x5AAB);
          tft.setCursor(cX-fS*LW,cY);
          cX=tft.getCursorX();
          cY=tft.getCursorY();
          if(mytext.length()==19) redraw = true;
          if(mytext.length()==38) redraw = true;        
        }
        if (keyValue==0x0D) {
          break;
        }
        //delay(200);
    }
    if(checkSelPress()) break;
    
    delay(5);

    #else

    int z=0;
  #if defined(HAS_TOUCH)
    #if defined(CORE2)
    M5.update();
    auto t = M5.Touch.getPressPoint();
    #elif defined(M5STACK)
    M5.update();
    auto t = M5.Touch.getDetail();
    if (t.isPressed() || t.isHolding())
    #elif defined(T_DISPLAY_S3)
    if (touch.read())
    #elif defined(CYD)
    if (touch.touched())
    #elif defined(MARAUDERV4)
    TouchPoint t;
    bool touched = tft.getTouch(&t.x, &t.y, 600);

    if(bruceConfig.rotation==3) {
      t.y = (HEIGHT+20)-t.y;
      t.x = WIDTH-t.x;
    }
    if(touched)
    #endif
     {
      #if defined(T_DISPLAY_S3)
        auto t = touch.getPoint(0);
        if(bruceConfig.rotation==3) {
          t.x = WIDTH-t.x;
        } else if (bruceConfig.rotation==1) {
          t.y = (HEIGHT+20)-t.y;
        }
      #elif defined(CYD)
        auto t = touch.getPointScaled();
        if(bruceConfig.rotation==3) {
          t.y = (HEIGHT+20)-t.y;
          t.x = WIDTH-t.x;
        }
      #endif
      if (box_list[48].contain(t.x, t.y)) { break; }      // Ok
      if (box_list[49].contain(t.x, t.y)) { caps=!caps; tft.fillRect(0,54,WIDTH,HEIGHT-54,bruceConfig.bgColor); goto THIS_END; } // CAP
      if (box_list[50].contain(t.x, t.y)) goto DEL;               // DEL
      if (box_list[51].contain(t.x, t.y)) { mytext += box_list[51].key; goto ADD; } // SPACE
      for(k=0;k<48;k++){
        if (box_list[k].contain(t.x, t.y)) {
          if(caps) mytext += box_list[k].key_sh;
          else mytext += box_list[k].key;
        }
      }
      wakeUpScreen();
      THIS_END:
      #if defined(T_DISPLAY_S3)
      t.x=WIDTH+1;
      t.y=HEIGHT+11;
      #endif
      redraw=true;
      delay(200);
    }
    #endif

    if(checkSelPress())  {
      tft.setCursor(cX,cY);
      if(caps) z=1;
      else z=0;
      if(x==0 && y==-1) break;
      else if(x==1 && y==-1) caps=!caps;
      else if(x==2 && y==-1 && mytext.length() > 0) {
        DEL:
        mytext.remove(mytext.length()-1);
        int fS=FM;
        if(mytext.length()>19) { tft.setTextSize(FP); fS=FP; }
        else tft.setTextSize(FM);
        tft.setCursor((cX-fS*LW),cY);
        tft.setTextColor(bruceConfig.priColor,bruceConfig.bgColor);
        tft.print(" ");
        tft.setTextColor(TFT_WHITE, 0x5AAB);
        tft.setCursor(cX-fS*LW,cY);
        cX=tft.getCursorX();
        cY=tft.getCursorY();
      }
      else if(x>2 && y==-1 && mytext.length()<maxSize) mytext += " ";
      else if(y>-1 && mytext.length()<maxSize) {
        ADD:
        mytext += keys[y][x][z];
        if(mytext.length()!=20 && mytext.length()!=20) tft.print(keys[y][x][z]);
        cX=tft.getCursorX();
        cY=tft.getCursorY();
      }
      redraw = true;
      delay(200);
    }

    /* Down Btn to move in X axis (to the right) */
    if(checkNextPress())
    {
    #if defined(T_EMBED)
      // To handle Encoder devices such as T-EMBED
      if(digitalRead(BK_BTN) == BTN_ACT) { y++; }
      else x++;

      if(y>3) { y=-1; }
      else if(y<-1) y=3;

    #else
      delay(200);
      if(checkNextPress()) { x--; delay(250); } // Long Press
      else x++; // Short Press
    #endif
      if(y<0 && x>3) x=0;
      if(x>11) x=0;
      else if (x<0) x=11;
      redraw = true;
    }
    /* UP Btn to move in Y axis (Downwards) */
    if(checkPrevPress()) {
    #if defined(T_EMBED)
      // To handle Encoder devices such as T-EMBED
      if(digitalRead(BK_BTN) == BTN_ACT) { y--; }
      else x--;

      if(y<0 && x<0) x=3;
      if(x>11) x=0;
      else if (x<0) x=11;
      
      // To handle Encoder devices such as T-EMBED
    #else       
      delay(200);
      if(checkPrevPress()) { y--; delay(250);  }// Long press
      else y++; // short press
    #endif
      if(y>3) { y=-1; }
      else if(y<-1) y=3;
      redraw = true;
    }

    #endif

  }

  //Resets screen when finished writing
  tft.fillRect(0,0,WIDTH,HEIGHT,bruceConfig.bgColor);
  resetTftDisplay();

  return mytext;
}

void checkReboot() {
    int countDown;
    #if defined(STICK_C_PLUS2)
        /* Long press power off */
        if (digitalRead(UP_BTN)==LOW)
        {
            uint32_t time_count = millis();
            while (digitalRead(UP_BTN)==LOW)
            {
                // Display poweroff bar only if holding button
                if (millis() - time_count > 500) {
                    tft.setCursor(60, 12);
                    tft.setTextSize(1);
                    tft.setTextColor(TFT_RED, TFT_BLACK);
                    countDown = (millis() - time_count) / 1000 + 1;
                    tft.printf(" PWR OFF IN %d/3\n", countDown);
                    delay(10);
                }
            }

            // Clear text after releasing the button
            delay(30);
            tft.fillRect(60, 12, WIDTH - 60, tft.fontHeight(1), TFT_BLACK);
        }
    #endif
}<|MERGE_RESOLUTION|>--- conflicted
+++ resolved
@@ -157,13 +157,8 @@
   #elif defined(M5STACK)
     M5.update();
     if(menuPress(NEXT))
-<<<<<<< HEAD
   #elif defined(CYD) || defined(T_EMBED)
     if(menuPress(NEXT))     
-=======
-  #elif defined(CYD)
-    if(menuPress(NEXT))
->>>>>>> 81e4d5a0
   #elif ! defined(HAS_SCREEN)
     // always return false
     if(false)
@@ -194,13 +189,8 @@
   #elif defined(M5STACK)
     M5.update();
     if(menuPress(PREV))
-<<<<<<< HEAD
   #elif defined(CYD) || defined(T_EMBED)
     if(menuPress(PREV))     
-=======
-  #elif defined(CYD)
-    if(menuPress(PREV))
->>>>>>> 81e4d5a0
   #elif ! defined(HAS_SCREEN)
     // always return false
     if(false)
@@ -233,13 +223,8 @@
   #elif defined(M5STACK)
     M5.update();
     if(menuPress(SEL))
-<<<<<<< HEAD
   #elif defined(CYD) || defined(T_EMBED)
     if(menuPress(SEL))     
-=======
-  #elif defined(CYD)
-    if(menuPress(SEL))
->>>>>>> 81e4d5a0
   #else
     if(digitalRead(SEL_BTN)==LOW)
   #endif
@@ -273,11 +258,8 @@
     if(menuPress(PREV))
   #elif defined(CYD)
     if(menuPress(PREV))
-<<<<<<< HEAD
   #elif defined(T_EMBED)
     if(digitalRead(BK_BTN)==LOW)
-=======
->>>>>>> 81e4d5a0
   #else
     if(digitalRead(UP_BTN)==BTN_ACT)
   #endif
@@ -301,15 +283,9 @@
     if(M5.BtnA.isPressed() || M5.BtnB.isPressed() || M5.BtnC.isPressed())
   #elif defined(M5STACK)
     M5.update();
-<<<<<<< HEAD
     if(menuPress(ALL))    
   #elif defined(CYD) || defined(T_EMBED)
     if(menuPress(ALL)) 
-=======
-    if(menuPress(ALL))
-  #elif defined(CYD)
-    if(menuPress(ALL))
->>>>>>> 81e4d5a0
   #elif ! defined(HAS_SCREEN)
     // always return false
     if(false)
