--- conflicted
+++ resolved
@@ -488,7 +488,6 @@
   tft.drawArc(40+x,40+y,32,29,240,360,FGCOLOR,BGCOLOR);
 }
 
-<<<<<<< HEAD
 void drawClock(int x, int y) {
   // Blank
   tft.fillRect(x,y,80,80,BGCOLOR);
@@ -504,7 +503,8 @@
   // Hours & minutes
   tft.drawLine(40+x,40+y,40+x-10,40+y-10,FGCOLOR);
   tft.drawLine(40+x,40+y,40+x+16,40+y-16,FGCOLOR);
-=======
+}
+
 void drawGPS(int x, int y) {
   tft.fillRect(x,y,80,80,BGCOLOR);
   tft.drawEllipse(40+x,70+y,15,8,FGCOLOR);
@@ -517,5 +517,4 @@
   tft.drawEllipse(9+x,14+y,4,3,FGCOLOR);
   tft.drawArc(9+x,6+y,5,2,0,340,FGCOLOR,BGCOLOR);
   tft.fillTriangle(9+x,15+y,5+x,9+y,13+x,9+y,FGCOLOR);
->>>>>>> d26109c6
 }