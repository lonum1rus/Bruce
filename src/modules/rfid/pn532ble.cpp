--- conflicted
+++ resolved
@@ -70,7 +70,6 @@
 
 void Pn532ble::selectMode()
 {
-<<<<<<< HEAD
     options = {};
     if (pn532_ble.isConnected())
     {
@@ -89,14 +88,6 @@
     options.push_back({"Back", [=]()
                        { setMode(GET_FW_MODE); }});
 
-=======
-    options = {
-        {"Tag Scan", [&]()
-         { setMode(HF_SCAN_MODE); }},
-        {"Back", [&]()
-         { setMode(GET_FW_MODE); }},
-    };
->>>>>>> ccadd9c1
     delay(200);
     loopOptions(options);
 }
@@ -136,11 +127,7 @@
 void Pn532ble::displayBanner()
 {
     drawMainBorderWithTitle("PN532 BLE");
-<<<<<<< HEAD
     padprintln("------------");
-=======
-    printSubtitle("PN532 HSU with Bluetooth 4.0+");
->>>>>>> ccadd9c1
     delay(300);
 }
 
@@ -175,13 +162,8 @@
     displayBanner();
     padprintln("HF 14a Scan");
     delay(200);
-<<<<<<< HEAD
-    pn532_ble.setNormalMode();
+pn532_ble.setNormalMode();
     PN532_BLE::Iso14aTagInfo tagInfo = pn532_ble.hf14aScan();
-=======
-    PN532_BLE::Iso14aTagInfo tagInfo = pn532_ble.hf14aScan();
-    delay(20);
->>>>>>> ccadd9c1
     if (tagInfo.uid.empty())
     {
         displayError("No tag found");
@@ -197,7 +179,6 @@
         padprintln("Gen1A: " + String(isGen1A ? "Yes" : "No"));
         bool isGen3 = pn532_ble.isGen3();
         padprintln("Gen3:  " + String(isGen3 ? "Yes" : "No"));
-<<<<<<< HEAD
         bool isGen4 = pn532_ble.isGen4(gen4pwd);
         padprintln("Gen4:  " + String(isGen4 ? "Yes" : "No"));
     }
@@ -836,9 +817,4 @@
     }
     file.close();
     return fileName;
-=======
-        bool isGen4 = pn532_ble.isGen4("00000000");
-        padprintln("Gen4:  " + String(isGen4 ? "Yes" : "No"));
-    }
->>>>>>> ccadd9c1
 }