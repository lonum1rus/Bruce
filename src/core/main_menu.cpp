#include "main_menu.h"
#include "globals.h"
#include "display.h"

<<<<<<< HEAD
=======
#ifndef LITE_VERSION
#include "modules/pwnagotchi/pwnagotchi.h"
#endif
#ifdef USB_as_HID
#include "modules/others/bad_usb.h"
#endif
#ifdef HAS_RGB_LED
#include "modules/others/led_control.h"
#endif
>>>>>>> 09ed8b23

MainMenu::MainMenu() {
    _menuItems = {
        &wifiMenu,
        &bleMenu,
        &rfMenu,
        &rfidMenu,
        &irMenu,
        &fmMenu,
        &othersMenu,
        &clockMenu,
        &configMenu,
    };
<<<<<<< HEAD
=======
  }
  options.push_back({"Wifi Atks", [=]()     { wifi_atk_menu(); }});
  options.push_back({"Wardriving", [=]()    { wardriving_setup(); }});
#ifndef LITE_VERSION
  options.push_back({"TelNET", [=]()        { telnet_setup(); }});
  options.push_back({"SSH", [=]()           { ssh_setup(); }});
  options.push_back({"DPWO", [=]()          { dpwo_setup(); }});
#endif
  options.push_back({"Raw Sniffer", [=]()   { sniffer_setup(); }});
  options.push_back({"Evil Portal", [=]()   { startEvilPortal(); }});
  options.push_back({"Scan Hosts", [=]()    { local_scan_setup(); }});
#ifndef LITE_VERSION
  options.push_back({"Wireguard", [=]()     { wg_setup(); }});
  options.push_back({"Pwnagotchi",  [=]()   { pwnagotchi_start(); }});
#endif
#if defined(USE_NRF24_VIA_SPI)
  options.push_back({"NRF24 Jammer", [=]() { ble_jammer(); }});
#endif
  options.push_back({"Main Menu", [=]()     { backToMenu(); }});
  delay(200);
  loopOptions(options,false,true,"WiFi");
}


/**********************************************************************
**  Function: bleOptions
**  Bluetooth menu options
**********************************************************************/
void bleOptions() {
  options = {
  #if !defined(LITE_VERSION)
    {"BLE Beacon",   [=]() { ble_test(); }},
    {"BLE Scan",     [=]() { ble_scan(); }},
  #endif
  #if defined(USE_NRF24_VIA_SPI)
    {"NRF24 Jammer", [=]() { ble_jammer(); }},
  #endif
    {"iOS Spam",     [=]() { aj_adv(0); }},
    {"Windows Spam",    [=]() { aj_adv(1); }},
    {"Samsung Spam", [=]() { aj_adv(2); }},
    {"Android Spam", [=]() { aj_adv(3); }},
    {"Spam All",     [=]() { aj_adv(4); }},
    {"Main Menu",    [=]() { backToMenu(); }},
  };
  delay(200);
  loopOptions(options,false,true,"Bluetooth");
}


/**********************************************************************
**  Function: rfOptions
**  Radio frequency menu options
**********************************************************************/
void rfOptions(){
  options = {
    {"Scan/copy",     [=]() { RCSwitch_Read_Raw(); }},
    {"Custom SubGhz", [=]() { otherRFcodes(); }},
    {"Spectrum",      [=]() { rf_spectrum(); }}, //@IncursioHack
    {"Jammer Itmt",   [=]() { rf_jammerIntermittent(); }}, //@IncursioHack
    {"Jammer Full",   [=]() { rf_jammerFull(); }}, //@IncursioHack
    {"Config",        [=]() { rfConfigOptions(); }},
    {"Main Menu",     [=]() { backToMenu(); }},
  };
  delay(200);
  loopOptions(options,false,true,"Radio Frequency");
}


/**********************************************************************
**  Function: rfConfigOptions
**  RF config menu options
**********************************************************************/
void rfConfigOptions(){
  options = {
    {"RF TX Pin",     [=]() { gsetRfTxPin(true);     saveConfigs();}},
    {"RF RX Pin",     [=]() { gsetRfRxPin(true);     saveConfigs();}},
    {"RF Module",     [=]() { setRFModuleMenu();     saveConfigs();}},
    {"RF Frequency",  [=]() { setRFFreqMenu();       saveConfigs();}},
    {"Back",          [=]() { rfOptions(); }},
  };

  delay(200);
  loopOptions(options,false,true,"RF Config");
}


/**********************************************************************
**  Function: rfidOptions
**  RFID menu options
**********************************************************************/
void rfidOptions(){
  options = {
    {"Read tag",    [=]()  { TagOMatic(); }}, //@RennanCockles
    {"Read 125kHz", [=]()  { RFID125(); }}, //@RennanCockles
    {"Load file",   [=]()  { TagOMatic(TagOMatic::LOAD_MODE); }}, //@RennanCockles
    {"Erase data",  [=]()  { TagOMatic(TagOMatic::ERASE_MODE); }}, //@RennanCockles
    {"Write NDEF",  [=]()  { TagOMatic(TagOMatic::WRITE_NDEF_MODE); }}, //@RennanCockles
    {"Config",      [=]()  { rfidConfigOptions(); }},
    {"Main Menu",   [=]()  { backToMenu(); }},
  };
  delay(200);
  loopOptions(options,false,true,"RFID");
}


/**********************************************************************
**  Function: rfidConfigOptions
**  RFID config menu options
**********************************************************************/
void rfidConfigOptions(){
  options = {
    {"RFID Module",   [=]() { setRFIDModuleMenu();     saveConfigs();}},
    {"Back",          [=]() { rfidOptions(); }},
  };

  delay(200);
  loopOptions(options,false,true,"RF Config");
}


/**********************************************************************
**  Function: irOptions
**  Infrared menu options
**********************************************************************/
void irOptions(){
  options = {
    {"TV-B-Gone", [=]() { StartTvBGone(); }},
    {"Custom IR", [=]() { otherIRcodes(); }},
    {"IR Read",   [=]() { IrRead(); }},
    {"Config",    [=]() { irConfigOptions(); }},
    {"Main Menu", [=]() { backToMenu(); }}
  };
  delay(200);
  loopOptions(options,false,true,"Infrared");
}

/**********************************************************************
**  Function: irConfigOptions
**  IR config menu options
**********************************************************************/
void irConfigOptions(){
  options = {
    {"Ir TX Pin", [=]() { gsetIrTxPin(true);     saveConfigs();}},
    {"Ir RX Pin", [=]() { gsetIrRxPin(true);     saveConfigs();}},
    {"Back",      [=]() { irOptions(); }},
  };
>>>>>>> 09ed8b23

    _totalItems = _menuItems.size();
}

MainMenu::~MainMenu() {}

/***************************************************************************************
** Function name: previous
** Description:   Função para selecionar o menu anterior
***************************************************************************************/
void MainMenu::previous(){
    _currentIndex--;
    if (_currentIndex < 0) _currentIndex = _totalItems - 1;
}

/***************************************************************************************
** Function name: next
** Description:   Função para selecionar o próximo menu
***************************************************************************************/
void MainMenu::next(){
    _currentIndex++;
    if (_currentIndex >= _totalItems) _currentIndex = 0;
}


/**********************************************************************
**  Function:    openMenuOptions
**  Description: Get main menu options
**********************************************************************/
void MainMenu::openMenuOptions(){
    _menuItems[_currentIndex]->optionsMenu();
}


/***************************************************************************************
** Function name: draw
** Description:   Função para desenhar e mostrar o menu principal
***************************************************************************************/
void MainMenu::draw() {
    MenuItemInterface* current_menu = _menuItems[_currentIndex];

    drawMainBorder(false);
    // Fix draw main menu icon remaining lines for those smaller than others
    tft.fillRect(40, 40, WIDTH-70, HEIGHT-70, BGCOLOR);
    tft.setTextSize(FG);

    current_menu->draw();

    tft.setTextSize(FM);
    tft.fillRect(10,30+80+(HEIGHT-134)/2, WIDTH-20,LH*FM, BGCOLOR);
    tft.drawCentreString(current_menu->getName(), WIDTH/2, 30+80+(HEIGHT-134)/2, 1);
    tft.setTextSize(FG);
    tft.drawChar('<',10,HEIGHT/2+10);
    tft.drawChar('>',WIDTH-(LW*FG+10),HEIGHT/2+10);

    #if defined(HAS_TOUCH)
    TouchFooter();
    #endif
}<|MERGE_RESOLUTION|>--- conflicted
+++ resolved
@@ -2,18 +2,6 @@
 #include "globals.h"
 #include "display.h"
 
-<<<<<<< HEAD
-=======
-#ifndef LITE_VERSION
-#include "modules/pwnagotchi/pwnagotchi.h"
-#endif
-#ifdef USB_as_HID
-#include "modules/others/bad_usb.h"
-#endif
-#ifdef HAS_RGB_LED
-#include "modules/others/led_control.h"
-#endif
->>>>>>> 09ed8b23
 
 MainMenu::MainMenu() {
     _menuItems = {
@@ -27,156 +15,6 @@
         &clockMenu,
         &configMenu,
     };
-<<<<<<< HEAD
-=======
-  }
-  options.push_back({"Wifi Atks", [=]()     { wifi_atk_menu(); }});
-  options.push_back({"Wardriving", [=]()    { wardriving_setup(); }});
-#ifndef LITE_VERSION
-  options.push_back({"TelNET", [=]()        { telnet_setup(); }});
-  options.push_back({"SSH", [=]()           { ssh_setup(); }});
-  options.push_back({"DPWO", [=]()          { dpwo_setup(); }});
-#endif
-  options.push_back({"Raw Sniffer", [=]()   { sniffer_setup(); }});
-  options.push_back({"Evil Portal", [=]()   { startEvilPortal(); }});
-  options.push_back({"Scan Hosts", [=]()    { local_scan_setup(); }});
-#ifndef LITE_VERSION
-  options.push_back({"Wireguard", [=]()     { wg_setup(); }});
-  options.push_back({"Pwnagotchi",  [=]()   { pwnagotchi_start(); }});
-#endif
-#if defined(USE_NRF24_VIA_SPI)
-  options.push_back({"NRF24 Jammer", [=]() { ble_jammer(); }});
-#endif
-  options.push_back({"Main Menu", [=]()     { backToMenu(); }});
-  delay(200);
-  loopOptions(options,false,true,"WiFi");
-}
-
-
-/**********************************************************************
-**  Function: bleOptions
-**  Bluetooth menu options
-**********************************************************************/
-void bleOptions() {
-  options = {
-  #if !defined(LITE_VERSION)
-    {"BLE Beacon",   [=]() { ble_test(); }},
-    {"BLE Scan",     [=]() { ble_scan(); }},
-  #endif
-  #if defined(USE_NRF24_VIA_SPI)
-    {"NRF24 Jammer", [=]() { ble_jammer(); }},
-  #endif
-    {"iOS Spam",     [=]() { aj_adv(0); }},
-    {"Windows Spam",    [=]() { aj_adv(1); }},
-    {"Samsung Spam", [=]() { aj_adv(2); }},
-    {"Android Spam", [=]() { aj_adv(3); }},
-    {"Spam All",     [=]() { aj_adv(4); }},
-    {"Main Menu",    [=]() { backToMenu(); }},
-  };
-  delay(200);
-  loopOptions(options,false,true,"Bluetooth");
-}
-
-
-/**********************************************************************
-**  Function: rfOptions
-**  Radio frequency menu options
-**********************************************************************/
-void rfOptions(){
-  options = {
-    {"Scan/copy",     [=]() { RCSwitch_Read_Raw(); }},
-    {"Custom SubGhz", [=]() { otherRFcodes(); }},
-    {"Spectrum",      [=]() { rf_spectrum(); }}, //@IncursioHack
-    {"Jammer Itmt",   [=]() { rf_jammerIntermittent(); }}, //@IncursioHack
-    {"Jammer Full",   [=]() { rf_jammerFull(); }}, //@IncursioHack
-    {"Config",        [=]() { rfConfigOptions(); }},
-    {"Main Menu",     [=]() { backToMenu(); }},
-  };
-  delay(200);
-  loopOptions(options,false,true,"Radio Frequency");
-}
-
-
-/**********************************************************************
-**  Function: rfConfigOptions
-**  RF config menu options
-**********************************************************************/
-void rfConfigOptions(){
-  options = {
-    {"RF TX Pin",     [=]() { gsetRfTxPin(true);     saveConfigs();}},
-    {"RF RX Pin",     [=]() { gsetRfRxPin(true);     saveConfigs();}},
-    {"RF Module",     [=]() { setRFModuleMenu();     saveConfigs();}},
-    {"RF Frequency",  [=]() { setRFFreqMenu();       saveConfigs();}},
-    {"Back",          [=]() { rfOptions(); }},
-  };
-
-  delay(200);
-  loopOptions(options,false,true,"RF Config");
-}
-
-
-/**********************************************************************
-**  Function: rfidOptions
-**  RFID menu options
-**********************************************************************/
-void rfidOptions(){
-  options = {
-    {"Read tag",    [=]()  { TagOMatic(); }}, //@RennanCockles
-    {"Read 125kHz", [=]()  { RFID125(); }}, //@RennanCockles
-    {"Load file",   [=]()  { TagOMatic(TagOMatic::LOAD_MODE); }}, //@RennanCockles
-    {"Erase data",  [=]()  { TagOMatic(TagOMatic::ERASE_MODE); }}, //@RennanCockles
-    {"Write NDEF",  [=]()  { TagOMatic(TagOMatic::WRITE_NDEF_MODE); }}, //@RennanCockles
-    {"Config",      [=]()  { rfidConfigOptions(); }},
-    {"Main Menu",   [=]()  { backToMenu(); }},
-  };
-  delay(200);
-  loopOptions(options,false,true,"RFID");
-}
-
-
-/**********************************************************************
-**  Function: rfidConfigOptions
-**  RFID config menu options
-**********************************************************************/
-void rfidConfigOptions(){
-  options = {
-    {"RFID Module",   [=]() { setRFIDModuleMenu();     saveConfigs();}},
-    {"Back",          [=]() { rfidOptions(); }},
-  };
-
-  delay(200);
-  loopOptions(options,false,true,"RF Config");
-}
-
-
-/**********************************************************************
-**  Function: irOptions
-**  Infrared menu options
-**********************************************************************/
-void irOptions(){
-  options = {
-    {"TV-B-Gone", [=]() { StartTvBGone(); }},
-    {"Custom IR", [=]() { otherIRcodes(); }},
-    {"IR Read",   [=]() { IrRead(); }},
-    {"Config",    [=]() { irConfigOptions(); }},
-    {"Main Menu", [=]() { backToMenu(); }}
-  };
-  delay(200);
-  loopOptions(options,false,true,"Infrared");
-}
-
-/**********************************************************************
-**  Function: irConfigOptions
-**  IR config menu options
-**********************************************************************/
-void irConfigOptions(){
-  options = {
-    {"Ir TX Pin", [=]() { gsetIrTxPin(true);     saveConfigs();}},
-    {"Ir RX Pin", [=]() { gsetIrRxPin(true);     saveConfigs();}},
-    {"Back",      [=]() { irOptions(); }},
-  };
->>>>>>> 09ed8b23
-
     _totalItems = _menuItems.size();
 }
 
