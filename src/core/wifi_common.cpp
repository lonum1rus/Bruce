--- conflicted
+++ resolved
@@ -12,35 +12,11 @@
 ***************************************************************************************/
 bool wifiConnect(String ssid, int encryptation, bool isAP) {
   if(!isAP) {
-<<<<<<< HEAD
     int tmz = bruceConfig.tmz;
-    pwd = read_eeprom_string(EEPROM_PWD); //password
-=======
-    int tmz;
-    tmz = read_eeprom(EEPROM_TMZ);        // read timezone
->>>>>>> 3415c848
     if(tmz>8) tmz=0;
     bool wrongPass = false;
-<<<<<<< HEAD
     bruceConfig.fromFile();
-    JsonObject setting = settings[0];
-    JsonArray WifiList = setting["wifi"].as<JsonArray>();
-
-    for (JsonObject wifiEntry : WifiList) {
-      String name = wifiEntry["ssid"].as<String>();
-      String pass = wifiEntry["pwd"].as<String>();
-      log_i("SSID: %s, Pass: %s", name, pass);
-      if (name == ssid) {
-        pwd = pass;
-        found = true;
-        log_i("Found SSID: %s", name);
-        break;
-      }
-    }
-=======
-    getConfigs();
     JsonObject wifiList = settings[0]["wifi"];
->>>>>>> 3415c848
 
     String password = wifiList[ssid];
     password = read_eeprom_string(EEPROM_PWD); //password
@@ -59,33 +35,7 @@
       // Set default SSID & password
       if (ssid == "Mobile-AP")
         pwd = "mobile-ap";
-<<<<<<< HEAD
-      else if (encryptation > 0) pwd = keyboard(pwd, 63, "Network Password:");
-
-      if (pwd != read_eeprom_string(EEPROM_PWD)) {
-        write_eeprom_string(EEPROM_PWD, pwd);
-      }
-      if (!found) {
-        // Cria um novo objeto JSON para adicionar ao array "wifi"
-        JsonObject newWifi = WifiList.add<JsonObject>();
-        newWifi["ssid"] = ssid;
-        newWifi["pwd"] = pwd;
-        found=true;
-        bruceConfig.saveFile();
-      } else if (sdcardMounted && found && wrongPass) {
-        for (JsonObject wifiEntry : WifiList) {
-          if (wifiEntry["ssid"].as<String>() == ssid) {
-            wifiEntry["pwd"] = pwd;
-            log_i("Mudou pwd de SSID: %s", ssid);
-            break;
-          }
-        }
-        bruceConfig.saveFile();
-      }
-
-=======
       else if (encryptation > 0) password = keyboard(password, 63, "Network Password:");
->>>>>>> 3415c848
     }
 
     drawMainBorder();
@@ -114,7 +64,7 @@
 
       // update stored wifi password
       wifiList[ssid] = password;
-      saveConfigs();
+      bruceConfig.saveFile();
       write_eeprom_string(EEPROM_PWD, password);
 
       timeClient.begin();
