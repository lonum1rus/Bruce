--- conflicted
+++ resolved
@@ -1,581 +1,401 @@
-#include "core/globals.h"
-#include "core/main_menu.h"
-
-#include <iostream>
-#include <functional>
-#include <vector>
-#include <string>
-#include "esp32-hal-psram.h"
-
-
-
-MainMenu mainMenu;
-SPIClass sdcardSPI;
-#if defined(STICK_C_PLUS) || defined(STICK_C_PLUS2)
-SPIClass CC_NRF_SPI;
-#endif
-// Public Globals Variables
-unsigned long previousMillis = millis();
-int prog_handler;    // 0 - Flash, 1 - LittleFS, 3 - Download
-<<<<<<< HEAD
-int rotation=ROTATION;
-int IrTx=LED; // or GROVE_SDA
-int IrRx=GROVE_SCL; //conferir
-int RfTx=GROVE_SDA;
-int RfRx=GROVE_SCL;
-int tmz=3;
-int dimmerSet=10;
-int bright=100;
-unsigned long dimmerTemp;
-bool sdcardMounted;
-bool wifiConnected;
-bool BLEConnected;
-=======
-int rotation;
-int IrTx;
-int IrRx;
-int RfTx;
-int RfRx;
-int RfModule=0;  // 0 - single-pinned, 1 - CC1101+SPI
-float RfFreq=433.92;
-int RfidModule=M5_RFID2_MODULE;
-String cachedPassword="";
-String wigleBasicToken="";
-int dimmerSet;
-int bright=100;
-int tmz=3;
-int devMode=0;
-int soundEnabled=1;
-bool interpreter_start = false;
-bool sdcardMounted = false;
-bool gpsConnected = false;
-bool wifiConnected = false;
-String wifiIP = "";
-bool BLEConnected = false;
->>>>>>> b0c5c626
-bool returnToMenu;
-bool isSleeping = false;
-bool isScreenOff = false;
-bool dimmer = false;
-char timeStr[10];
-time_t localTime;
-struct tm* timeInfo;
-<<<<<<< HEAD
-ESP32Time rtc;
-bool clock_set = false;
-=======
-#if defined(HAS_RTC)
-  cplus_RTC _rtc;
-  bool clock_set = true;
-#else
-  ESP32Time rtc;
-  bool clock_set = false;
-#endif
->>>>>>> b0c5c626
-JsonDocument settings;
-
-String wui_usr="admin";
-String wui_pwd="bruce";
-String ssid;
-String pwd;
-std::vector<Option> options;
-const int bufSize = 1024;
-uint8_t buff[1024] = {0};
-// Protected global variables
-#if defined(HAS_SCREEN)
-  #if defined(M5STACK) && !defined(CORE2) && !defined(CORE)
-  #define tft M5.Lcd
-  M5Canvas sprite(&M5.Lcd);
-  M5Canvas draw(&M5.Lcd);
-  #else
-	TFT_eSPI tft = TFT_eSPI();         // Invoke custom library
-	TFT_eSprite sprite = TFT_eSprite(&tft);
-	TFT_eSprite draw = TFT_eSprite(&tft);
-  #endif
-#else
-    SerialDisplayClass tft;
-    SerialDisplayClass& sprite = tft;
-    SerialDisplayClass& draw = tft;
-#endif
-
-#if defined(CARDPUTER)
-  Keyboard_Class Keyboard = Keyboard_Class();
-#elif defined (STICK_C_PLUS)
-  AXP192 axp192;
-#endif
-
-#include "Wire.h"
-#include "core/display.h"
-#include "core/mykeyboard.h"
-#include "core/sd_functions.h"
-#include "core/settings.h"
-#include "core/serialcmds.h"
-#include "core/eeprom.h"
-#include "modules/others/audio.h"  // for playAudioFile
-#include "modules/rf/rf.h"  // for initCC1101once
-#include "modules/bjs_interpreter/interpreter.h" // for JavaScript interpreter
-
-/*********************************************************************
-**  Function: setup_gpio
-**  Setup GPIO pins
-*********************************************************************/
-void setup_gpio() {
-  #if  defined(STICK_C_PLUS2)
-    pinMode(UP_BTN, INPUT);   // Sets the power btn as an INPUT
-    pinMode(SEL_BTN, INPUT);
-    pinMode(DW_BTN, INPUT);
-    pinMode(4, OUTPUT);     // Keeps the Stick alive after take off the USB cable
-    digitalWrite(4,HIGH);   // Keeps the Stick alive after take off the USB cable
-  #elif defined(STICK_C_PLUS)
-    pinMode(SEL_BTN, INPUT);
-    pinMode(DW_BTN, INPUT);
-    axp192.begin();           // Start the energy management of AXP192
-  #elif defined(CARDPUTER)
-    Keyboard.begin();
-    pinMode(0, INPUT);
-    pinMode(10, INPUT);     // Pin that reads the
-  #elif ! defined(HAS_SCREEN)
-    // do nothing
-  #elif defined(M5STACK) // init must be done after tft, to make SDCard work
-    //M5.begin();
-  #else
-    pinMode(UP_BTN, INPUT);   // Sets the power btn as an INPUT
-    pinMode(SEL_BTN, INPUT);
-    pinMode(DW_BTN, INPUT);
-  #endif
-
-  #if defined(BACKLIGHT)
-  pinMode(BACKLIGHT, OUTPUT);
-  #endif
-  //if(RfModule==1)
-  initCC1101once(&sdcardSPI); // Sets GPIO in the CC1101 lib
-}
-
-
-/*********************************************************************
-**  Function: begin_tft
-**  Config tft
-*********************************************************************/
-void begin_tft(){
-#if defined(HAS_SCREEN) && !defined(M5STACK)
-  tft.init();
-#elif defined(CORE2)
-  M5.begin();
-  tft.init();
-#elif defined(CORE)
-  tft.init();
-  M5.begin();
-#elif defined(M5STACK)
-  M5.begin();
-
-#endif
-  rotation = gsetRotation();
-  tft.setRotation(rotation);
-  resetTftDisplay();
-}
-
-
-/*********************************************************************
-**  Function: boot_screen
-**  Draw boot screen
-*********************************************************************/
-void boot_screen() {
-  tft.setTextColor(FGCOLOR, TFT_BLACK);
-  tft.setTextSize(FM);
-  tft.drawPixel(0,0,TFT_BLACK);
-  tft.drawCentreString("Bruce", WIDTH / 2, 10, SMOOTH_FONT);
-  tft.setTextSize(FP);
-  tft.drawCentreString(BRUCE_VERSION, WIDTH / 2, 25, SMOOTH_FONT);
-  tft.setTextSize(FM);
-
-  tft.drawCentreString("PREDATORY FIRMWARE", WIDTH / 2, HEIGHT+2, SMOOTH_FONT); // will draw outside the screen on non touch devices
-
-  int i = millis();
-  char16_t bgcolor = BGCOLOR;
-  // checks for boot.jpg in SD and LittleFS for customization
-  bool boot_img=false;
-  if(SD.exists("/boot.jpg")) boot_img = true;
-  else if(LittleFS.exists("/boot.jpg")) boot_img = true;
-  // Start image loop
-  while(millis()<i+7000) { // boot image lasts for 5 secs
-  #if !defined(LITE_VERSION)
-    if((millis()-i>2000) && (millis()-i)<2200){ 
-      tft.fillRect(0,45,WIDTH,HEIGHT-45,BGCOLOR);
-      if(showJpeg(SD,"/boot.jpg") && (millis()-i>2000) && (millis()-i<2200)) { boot_img=true; Serial.println("Image from SD"); }
-      else if (showJpeg(LittleFS,"/boot.jpg") && (millis()-i>2000) && (millis()-i<2100)) { boot_img=true; Serial.println("Image from LittleFS"); }
-    } 
-    if(!boot_img && (millis()-i>2200) && (millis()-i)<2700) tft.drawRect(2*WIDTH/3,HEIGHT/2,2,2,FGCOLOR);
-    if(!boot_img && (millis()-i>2700) && (millis()-i)<2900) tft.fillRect(0,45,WIDTH,HEIGHT-45,BGCOLOR);
-    #if defined(M5STACK)
-      if(!boot_img && (millis()-i>2900) && (millis()-i)<3400) tft.drawXBitmap(2*WIDTH/3 - 30 ,5+HEIGHT/2,bruce_small_bits, bruce_small_width, bruce_small_height,bgcolor,FGCOLOR);
-      if(!boot_img && (millis()-i>3400) && (millis()-i)<3600) tft.fillRect(0,0,WIDTH,HEIGHT,BGCOLOR);
-      if(!boot_img && (millis()-i>3600)) tft.drawXBitmap((WIDTH-238)/2,(HEIGHT-133)/2,bits, bits_width, bits_height,bgcolor,FGCOLOR);
-    #else
-      if(!boot_img && (millis()-i>2900) && (millis()-i)<3400) tft.drawXBitmap(2*WIDTH/3 - 30 ,5+HEIGHT/2,bruce_small_bits, bruce_small_width, bruce_small_height,TFT_BLACK,FGCOLOR);
-      if(!boot_img && (millis()-i>3400) && (millis()-i)<3600) tft.fillRect(0,0,WIDTH,HEIGHT,BGCOLOR);
-      if(!boot_img && (millis()-i>3600)) tft.drawXBitmap((WIDTH-238)/2,(HEIGHT-133)/2,bits, bits_width, bits_height,TFT_BLACK,FGCOLOR);
-    #endif
-  #endif
-    if(checkAnyKeyPress())  // If any key or M5 key is pressed, it'll jump the boot screen
-    {
-      tft.fillScreen(TFT_BLACK);
-      tft.fillScreen(TFT_BLACK);
-      delay(10);
-      return;
-    }
-  }
-
-  // Clear splashscreen
-  tft.fillScreen(TFT_BLACK);
-
-  // Clear splashscreen
-  tft.fillScreen(TFT_BLACK);
-}
-
-/*********************************************************************
-**  Function: init_clock
-**  Clock initialisation for propper display in menu
-*********************************************************************/
-void init_clock() {
-  #if defined(HAS_RTC)
-    RTC_TimeTypeDef _time;
-    cplus_RTC _rtc;
-    _rtc.begin();
-    _rtc.GetBm8563Time();
-    _rtc.GetTime(&_time);
-  #endif
-}
-
-/*********************************************************************
-**  Function: startup_sound
-**  Play sound or tone depending on device hardware
-*********************************************************************/
-void startup_sound() {
-#if !defined(LITE_VERSION)
-  #if defined(BUZZ_PIN)
-    // Bip M5 just because it can. Does not bip if splashscreen is bypassed
-    _tone(5000, 50);
-    delay(200);
-    _tone(5000, 50);
-  /*  2fix: menu infinite loop */
-  #elif defined(HAS_NS4168_SPKR)
-    // play a boot sound
-    if(SD.exists("/boot.wav")) playAudioFile(&SD, "/boot.wav");
-    else if(LittleFS.exists("/boot.wav")) playAudioFile(&LittleFS, "/boot.wav");
-    setup_gpio(); // temp fix for menu inf. loop
-  #endif
-#endif
-}
-
-/*********************************************************************
-**  Function: setup
-**  Where the devices are started and variables set
-*********************************************************************/
-void setup() {
-  Serial.setRxBufferSize(SAFE_STACK_BUFFER_SIZE);  // Must be invoked before Serial.begin(). Default is 256 chars
-  Serial.begin(115200);
-
-  log_d("Total heap: %d", ESP.getHeapSize());
-  log_d("Free heap: %d", ESP.getFreeHeap());
-  if(psramInit()) log_d("PSRAM Started");
-  if(psramFound()) log_d("PSRAM Found");
-  else log_d("PSRAM Not Found");
-  log_d("Total PSRAM: %d", ESP.getPsramSize());
-  log_d("Free PSRAM: %d", ESP.getFreePsram());
-
-  // declare variables
-  prog_handler=0;
-  sdcardMounted=false;
-  wifiConnected=false;
-  BLEConnected=false;
-
-  setup_gpio();
-  begin_tft();
-  load_eeprom();
-  init_clock();
-
-  if(!LittleFS.begin(true)) { LittleFS.format(), LittleFS.begin();}
-
-  setupSdCard();
-  boot_screen();
-  getConfigs();
-
-  startup_sound();
-
-  #if ! defined(HAS_SCREEN)
-    // start a task to handle serial commands while the webui is running
-    startSerialCommandsHandlerTask();
-  #endif
-
-<<<<<<< HEAD
-  getBrightness();
-  gsetIrTxPin();
-  gsetIrRxPin();
-  gsetRfTxPin();
-  gsetRfRxPin();
-  readFGCOLORFromEEPROM();
-
-  //Start Bootscreen timer
-
-  bool change=false;
-  tft.setTextColor(FGCOLOR, TFT_BLACK);
-  tft.setTextSize(FM);
-  tft.println("Bruce");
-  tft.setTextSize(FP);
-  tft.println(String(BRUCE_VERSION));
-  tft.setTextSize(FM);
-
-  if(!LittleFS.begin(true)) { LittleFS.format(), LittleFS.begin();}
-  getConfigs();
-  Serial.println("Enf o Config2"); 
-  int i = millis();  
-  Serial.println("Enf o Config3"); 
-  while(millis()<i+7000) { // boot image lasts for 5 secs
-    if((millis()-i>2000) && (millis()-i)<2200) tft.fillScreen(TFT_BLACK);
-    if((millis()-i>2200) && (millis()-i)<2700) tft.drawRect(160,50,2,2,FGCOLOR);
-    if((millis()-i>2700) && (millis()-i)<2900) tft.fillScreen(TFT_BLACK);
-    if((millis()-i>2900) && (millis()-i)<3400 && !change)  { tft.drawXBitmap(130,45,bruce_small_bits, bruce_small_width, bruce_small_height,TFT_BLACK,FGCOLOR); }
-    if((millis()-i>3400) && (millis()-i)<3600) tft.fillScreen(TFT_BLACK);
-    if((millis()-i>3600)) tft.drawXBitmap(1,1,bits, bits_width, bits_height,TFT_BLACK,FGCOLOR);
-
- 
-  #if defined (CARDPUTER)   // If any key is pressed, it'll jump the boot screen
-    Keyboard.update();
-    if(Keyboard.isPressed())
-  #else
-    if(digitalRead(SEL_BTN)==LOW)  // If M5 key is pressed, it'll jump the boot screen
-  #endif
-     {
-        tft.fillScreen(TFT_BLACK);
-        delay(10);
-        goto Program;
-      }
-  }
-
-  // If M5 or Enter button is pressed, continue from here
-  Program:
-=======
->>>>>>> b0c5c626
-  delay(200);
-  previousMillis = millis();
-}
-
-/**********************************************************************
-**  Function: loop
-**  Main loop
-**********************************************************************/
-#if defined(HAS_SCREEN)
-void loop() {
-  #if defined(HAS_RTC)
-    RTC_TimeTypeDef _time;
-  #endif
-  bool redraw = true;
-  long clock_update=0;
-  mainMenu.begin();
-
-  // Interpreter must be ran in the loop() function, otherwise it breaks
-  // called by 'stack canary watchpoint triggered (loopTask)'
-#if !defined(CORE) && !defined(CORE2)
-  if(interpreter_start) {
-    interpreter_start=false;
-    interpreter();
-    previousMillis = millis(); // ensure that will not dim screen when get back to menu
-    //goto END;
-  }
-#endif
-  tft.fillRect(0,0,WIDTH,HEIGHT,BGCOLOR);
-  getConfigs();
-
-
-  while(1){
-<<<<<<< HEAD
-    //handleSerialCommands();
-    
-    if(returnToMenu) {
-=======
-    if(interpreter_start) goto END;
-    if (returnToMenu) {
->>>>>>> b0c5c626
-      returnToMenu = false;
-      tft.fillScreen(BGCOLOR); //fix any problem with the mainMenu screen when coming back from submenus or functions
-      redraw=true;
-    }
-
-    if (redraw) {
-      mainMenu.draw();
-      clock_update=0; // forces clock drawing
-      redraw = false;
-      delay(200);
-    }
-
-    handleSerialCommands();
-#ifdef CARDPUTER
-    checkShortcutPress();  // shortctus to quickly start apps without navigating the menus
-#endif
-
-    if (checkPrevPress()) {
-      checkReboot();
-      mainMenu.previous();
-      redraw = true;
-    }
-    /* DW Btn to next item */
-    if (checkNextPress()) {
-      mainMenu.next();
-      redraw = true;
-    }
-
-    /* Select and run function */
-<<<<<<< HEAD
-    if(checkSelPress()) {
-      switch(index) {
-        case 0:   // WiFi
-          if(!wifiConnected) {
-            options = {
-              {"Connect Wifi", [=]()  { wifiConnectMenu(); }},    //wifi_common.h
-              {"WiFi AP", [=]()       { wifiConnectMenu(true); }},//wifi_common.h
-            };
-          } else {
-            options = {
-              {"Disconnect", [=]()  { wifiDisconnect(); }},    //wifi_common.h
-            };
-          }
-          options.push_back({"Wifi Atks", [=]()     { wifi_atk_menu(); }});
-        #ifndef STICK_C_PLUS
-          options.push_back({"TelNET", [=]()        { telnet_setup(); }});
-          options.push_back({"SSH", [=]()           { ssh_setup(); }});
-        #endif
-          options.push_back({"Raw Sniffer", [=]()   { sniffer_setup(); }});
-          options.push_back({"DPWO", [=]()          { dpwo_setup(); }});
-          options.push_back({"Evil Portal", [=]()   { startEvilPortal(); }});
-          options.push_back({"Scan Hosts", [=]()    { local_scan_setup(); }});
-        #ifndef STICK_C_PLUS
-          options.push_back({"Wireguard", [=]()     { wg_setup(); }});
-        #endif
-          options.push_back({"Main Menu", [=]()     { backToMenu(); }});
-          delay(200);
-          loopOptions(options,false,true,"WiFi");
-          break;
-        case 1: // BLE
-          options = {
-            {"AppleJuice", [=]()   { aj_adv(0); }},
-            {"SwiftPair", [=]()    { aj_adv(1); }},
-            {"Samsung Spam", [=]() { aj_adv(2);}},
-            {"SourApple", [=]()    { aj_adv(3); }},
-            {"Android Spam", [=]() { aj_adv(4); }},
-            {"BT Maelstrom", [=]() { aj_adv(5); }},
-            {"Main Menu", [=]()    { backToMenu(); }},
-          };
-          delay(200);
-          loopOptions(options,false,true,"Bluetooth");
-          break;
-        case 2: // RF
-          options = {
-            //{"Scan/copy", [=]()   { displayRedStripe("Scan/Copy"); }},
-            //{"Replay", [=]()      { displayRedStripe("Replay"); }},
-            {"Spectrum", [=]()            { rf_spectrum(); }}, //@IncursioHack
-            {"Jammer Itmt", [=]() { rf_jammerIntermittent(); }}, //@IncursioHack
-            {"Jammer Full", [=]()         { rf_jammerFull(); }}, //@IncursioHack
-            {"Main Menu", [=]()   { backToMenu(); }},
-          };
-          delay(200);
-          loopOptions(options,false,true,"Radio Frequency");
-          break;
-        case 3: // RFID
-          options = {
-            {"Copy/Write", [=]()   { rfid_setup(); }}, //@IncursioHack
-            //{"Replay", [=]()      { displayRedStripe("Replay"); }},
-            {"Main Menu", [=]()    { backToMenu(); }},
-          };
-          delay(200);
-          loopOptions(options,false,true,"RFID");
-          break;
-        case 4: //Other
-          options = {
-            {"TV-B-Gone", [=]()     { StartTvBGone(); }},
-            {"Custom IR", [=]()     { otherIRcodes(); }},
-            {"SD Card", [=]()       { loopSD(SD); }},
-            {"LittleFS", [=]()      { loopSD(LittleFS); }},
-            {"WebUI", [=]()         { loopOptionsWebUi(); }},
-            {"Megalodon", [=]()     { shark_setup(); }},
-          };
-          #ifdef CARDPUTER
-          options.push_back({"BadUSB", [=]()        { usb_setup(); }});
-          options.push_back({"LED Control", [=]()   { ledrgb_setup(); }}); //IncursioHack
-          options.push_back({"LED FLash", [=]()     { ledrgb_flash(); }}); // IncursioHack                   
-
-          #endif
-          options.push_back({"Openhaystack", [=]()  { openhaystack_setup(); }});
-          options.push_back({"Main Menu", [=]()     { backToMenu(); }});
-          delay(200);
-          loopOptions(options,false,true,"Others");
-          break;
-        case 5: //Config
-          options = {
-            {"Brightness",    [=]() { setBrightnessMenu();  saveConfigs(); }},              //settings.h
-            {"Clock",         [=]() { setClock();           saveConfigs(); }},                      //settings.h
-            {"Orientation",   [=]() { gsetRotation(true);   saveConfigs(); }},               //settings.h
-            {"UI Color",      [=]() { setUIColor();         saveConfigs(); }},
-            {"Ir TX Pin",     [=]() { gsetIrTxPin(true);    saveConfigs();}},                 //settings.h
-            {"Ir RX Pin",     [=]() { gsetIrRxPin(true);    saveConfigs();}},                 //settings.h
-            #ifndef CARDPUTER
-            {"RF TX Pin",     [=]() { gsetRfTxPin(true);    saveConfigs();}},                 //settings.h
-            {"RF RX Pin",     [=]() { gsetRfRxPin(true);    saveConfigs();}},                 //settings.h
-            #endif
-            {"Restart",       [=]() { ESP.restart(); }},
-            {"Main Menu",     [=]() { backToMenu(); }},
-          };
-          delay(200);
-          loopOptions(options,false,true,"Config");
-          break;
-      }
-=======
-    if (checkSelPress()) {
-      mainMenu.openMenuOptions();
-      drawMainBorder(true);
->>>>>>> b0c5c626
-      redraw=true;
-    }
-    // update battery and clock once every 30 seconds
-    // it was added to avoid delays in btns readings from Core and improves overall performance
-    if(millis()-clock_update>30000) {
-      drawBatteryStatus();
-      if (clock_set) {
-        #if defined(HAS_RTC)
-          _rtc.GetTime(&_time);
-          setTftDisplay(12, 12, FGCOLOR, 1, BGCOLOR);
-          snprintf(timeStr, sizeof(timeStr), "%02d:%02d", _time.Hours, _time.Minutes);
-          tft.print(timeStr);
-        #else
-          updateTimeStr(rtc.getTimeStruct());
-          setTftDisplay(12, 12, FGCOLOR, 1, BGCOLOR);
-          tft.print(timeStr);
-        #endif
-      }
-      else {
-        setTftDisplay(12, 12, FGCOLOR, 1, BGCOLOR);
-        tft.print("BRUCE " + String(BRUCE_VERSION));
-      }
-      clock_update=millis();
-    }
-  }
-  END:
-  delay(1);
-}
-#else
-
-// alternative loop function for headless boards
-#include "core/wifi_common.h"
-#include "modules/others/webInterface.h"
-
-void loop() {
-  setupSdCard();
-  getConfigs();
-
-  if(!wifiConnected) {
-    Serial.println("wifiConnect");
-    wifiConnect("",0,true);  // TODO: read mode from settings file
-  }
-  Serial.println("startWebUi");
-  startWebUi(true);  // MEMO: will quit when checkEscPress
-}
-#endif
+#include "core/globals.h"
+#include "core/main_menu.h"
+
+#include <iostream>
+#include <functional>
+#include <vector>
+#include <string>
+#include "esp32-hal-psram.h"
+
+
+
+MainMenu mainMenu;
+SPIClass sdcardSPI;
+#if defined(STICK_C_PLUS) || defined(STICK_C_PLUS2)
+SPIClass CC_NRF_SPI;
+#endif
+// Public Globals Variables
+unsigned long previousMillis = millis();
+int prog_handler;    // 0 - Flash, 1 - LittleFS, 3 - Download
+int rotation;
+int IrTx;
+int IrRx;
+int RfTx;
+int RfRx;
+int RfModule=0;  // 0 - single-pinned, 1 - CC1101+SPI
+float RfFreq=433.92;
+int RfidModule=M5_RFID2_MODULE;
+String cachedPassword="";
+String wigleBasicToken="";
+int dimmerSet;
+int bright=100;
+int tmz=3;
+int devMode=0;
+int soundEnabled=1;
+bool interpreter_start = false;
+bool sdcardMounted = false;
+bool gpsConnected = false;
+bool wifiConnected = false;
+String wifiIP = "";
+bool BLEConnected = false;
+bool returnToMenu;
+bool isSleeping = false;
+bool isScreenOff = false;
+bool dimmer = false;
+char timeStr[10];
+time_t localTime;
+struct tm* timeInfo;
+#if defined(HAS_RTC)
+  cplus_RTC _rtc;
+  bool clock_set = true;
+#else
+  ESP32Time rtc;
+  bool clock_set = false;
+#endif
+JsonDocument settings;
+
+String wui_usr="admin";
+String wui_pwd="bruce";
+String ssid;
+String pwd;
+std::vector<Option> options;
+const int bufSize = 1024;
+uint8_t buff[1024] = {0};
+// Protected global variables
+#if defined(HAS_SCREEN)
+  #if defined(M5STACK) && !defined(CORE2) && !defined(CORE)
+  #define tft M5.Lcd
+  M5Canvas sprite(&M5.Lcd);
+  M5Canvas draw(&M5.Lcd);
+  #else
+	TFT_eSPI tft = TFT_eSPI();         // Invoke custom library
+	TFT_eSprite sprite = TFT_eSprite(&tft);
+	TFT_eSprite draw = TFT_eSprite(&tft);
+  #endif
+#else
+    SerialDisplayClass tft;
+    SerialDisplayClass& sprite = tft;
+    SerialDisplayClass& draw = tft;
+#endif
+
+#if defined(CARDPUTER)
+  Keyboard_Class Keyboard = Keyboard_Class();
+#elif defined (STICK_C_PLUS)
+  AXP192 axp192;
+#endif
+
+#include "Wire.h"
+#include "core/display.h"
+#include "core/mykeyboard.h"
+#include "core/sd_functions.h"
+#include "core/settings.h"
+#include "core/serialcmds.h"
+#include "core/eeprom.h"
+#include "modules/others/audio.h"  // for playAudioFile
+#include "modules/rf/rf.h"  // for initCC1101once
+#include "modules/bjs_interpreter/interpreter.h" // for JavaScript interpreter
+
+/*********************************************************************
+**  Function: setup_gpio
+**  Setup GPIO pins
+*********************************************************************/
+void setup_gpio() {
+  #if  defined(STICK_C_PLUS2)
+    pinMode(UP_BTN, INPUT);   // Sets the power btn as an INPUT
+    pinMode(SEL_BTN, INPUT);
+    pinMode(DW_BTN, INPUT);
+    pinMode(4, OUTPUT);     // Keeps the Stick alive after take off the USB cable
+    digitalWrite(4,HIGH);   // Keeps the Stick alive after take off the USB cable
+  #elif defined(STICK_C_PLUS)
+    pinMode(SEL_BTN, INPUT);
+    pinMode(DW_BTN, INPUT);
+    axp192.begin();           // Start the energy management of AXP192
+  #elif defined(CARDPUTER)
+    Keyboard.begin();
+    pinMode(0, INPUT);
+    pinMode(10, INPUT);     // Pin that reads the
+  #elif ! defined(HAS_SCREEN)
+    // do nothing
+  #elif defined(M5STACK) // init must be done after tft, to make SDCard work
+    //M5.begin();
+  #else
+    pinMode(UP_BTN, INPUT);   // Sets the power btn as an INPUT
+    pinMode(SEL_BTN, INPUT);
+    pinMode(DW_BTN, INPUT);
+  #endif
+
+  #if defined(BACKLIGHT)
+  pinMode(BACKLIGHT, OUTPUT);
+  #endif
+  //if(RfModule==1)
+  initCC1101once(&sdcardSPI); // Sets GPIO in the CC1101 lib
+}
+
+
+/*********************************************************************
+**  Function: begin_tft
+**  Config tft
+*********************************************************************/
+void begin_tft(){
+#if defined(HAS_SCREEN) && !defined(M5STACK)
+  tft.init();
+#elif defined(CORE2)
+  M5.begin();
+  tft.init();
+#elif defined(CORE)
+  tft.init();
+  M5.begin();
+#elif defined(M5STACK)
+  M5.begin();
+
+#endif
+  rotation = gsetRotation();
+  tft.setRotation(rotation);
+  resetTftDisplay();
+}
+
+
+/*********************************************************************
+**  Function: boot_screen
+**  Draw boot screen
+*********************************************************************/
+void boot_screen() {
+  tft.setTextColor(FGCOLOR, TFT_BLACK);
+  tft.setTextSize(FM);
+  tft.drawPixel(0,0,TFT_BLACK);
+  tft.drawCentreString("Bruce", WIDTH / 2, 10, SMOOTH_FONT);
+  tft.setTextSize(FP);
+  tft.drawCentreString(BRUCE_VERSION, WIDTH / 2, 25, SMOOTH_FONT);
+  tft.setTextSize(FM);
+
+  tft.drawCentreString("PREDATORY FIRMWARE", WIDTH / 2, HEIGHT+2, SMOOTH_FONT); // will draw outside the screen on non touch devices
+
+  int i = millis();
+  char16_t bgcolor = BGCOLOR;
+  // checks for boot.jpg in SD and LittleFS for customization
+  bool boot_img=false;
+  if(SD.exists("/boot.jpg")) boot_img = true;
+  else if(LittleFS.exists("/boot.jpg")) boot_img = true;
+  // Start image loop
+  while(millis()<i+7000) { // boot image lasts for 5 secs
+  #if !defined(LITE_VERSION)
+    if((millis()-i>2000) && (millis()-i)<2200){ 
+      tft.fillRect(0,45,WIDTH,HEIGHT-45,BGCOLOR);
+      if(showJpeg(SD,"/boot.jpg") && (millis()-i>2000) && (millis()-i<2200)) { boot_img=true; Serial.println("Image from SD"); }
+      else if (showJpeg(LittleFS,"/boot.jpg") && (millis()-i>2000) && (millis()-i<2100)) { boot_img=true; Serial.println("Image from LittleFS"); }
+    } 
+    if(!boot_img && (millis()-i>2200) && (millis()-i)<2700) tft.drawRect(2*WIDTH/3,HEIGHT/2,2,2,FGCOLOR);
+    if(!boot_img && (millis()-i>2700) && (millis()-i)<2900) tft.fillRect(0,45,WIDTH,HEIGHT-45,BGCOLOR);
+    #if defined(M5STACK)
+      if(!boot_img && (millis()-i>2900) && (millis()-i)<3400) tft.drawXBitmap(2*WIDTH/3 - 30 ,5+HEIGHT/2,bruce_small_bits, bruce_small_width, bruce_small_height,bgcolor,FGCOLOR);
+      if(!boot_img && (millis()-i>3400) && (millis()-i)<3600) tft.fillRect(0,0,WIDTH,HEIGHT,BGCOLOR);
+      if(!boot_img && (millis()-i>3600)) tft.drawXBitmap((WIDTH-238)/2,(HEIGHT-133)/2,bits, bits_width, bits_height,bgcolor,FGCOLOR);
+    #else
+      if(!boot_img && (millis()-i>2900) && (millis()-i)<3400) tft.drawXBitmap(2*WIDTH/3 - 30 ,5+HEIGHT/2,bruce_small_bits, bruce_small_width, bruce_small_height,TFT_BLACK,FGCOLOR);
+      if(!boot_img && (millis()-i>3400) && (millis()-i)<3600) tft.fillRect(0,0,WIDTH,HEIGHT,BGCOLOR);
+      if(!boot_img && (millis()-i>3600)) tft.drawXBitmap((WIDTH-238)/2,(HEIGHT-133)/2,bits, bits_width, bits_height,TFT_BLACK,FGCOLOR);
+    #endif
+  #endif
+    if(checkAnyKeyPress())  // If any key or M5 key is pressed, it'll jump the boot screen
+    {
+      tft.fillScreen(TFT_BLACK);
+      tft.fillScreen(TFT_BLACK);
+      delay(10);
+      return;
+    }
+  }
+
+  // Clear splashscreen
+  tft.fillScreen(TFT_BLACK);
+
+  // Clear splashscreen
+  tft.fillScreen(TFT_BLACK);
+}
+
+/*********************************************************************
+**  Function: init_clock
+**  Clock initialisation for propper display in menu
+*********************************************************************/
+void init_clock() {
+  #if defined(HAS_RTC)
+    RTC_TimeTypeDef _time;
+    cplus_RTC _rtc;
+    _rtc.begin();
+    _rtc.GetBm8563Time();
+    _rtc.GetTime(&_time);
+  #endif
+}
+
+/*********************************************************************
+**  Function: startup_sound
+**  Play sound or tone depending on device hardware
+*********************************************************************/
+void startup_sound() {
+#if !defined(LITE_VERSION)
+  #if defined(BUZZ_PIN)
+    // Bip M5 just because it can. Does not bip if splashscreen is bypassed
+    _tone(5000, 50);
+    delay(200);
+    _tone(5000, 50);
+  /*  2fix: menu infinite loop */
+  #elif defined(HAS_NS4168_SPKR)
+    // play a boot sound
+    if(SD.exists("/boot.wav")) playAudioFile(&SD, "/boot.wav");
+    else if(LittleFS.exists("/boot.wav")) playAudioFile(&LittleFS, "/boot.wav");
+    setup_gpio(); // temp fix for menu inf. loop
+  #endif
+#endif
+}
+
+/*********************************************************************
+**  Function: setup
+**  Where the devices are started and variables set
+*********************************************************************/
+void setup() {
+  Serial.setRxBufferSize(SAFE_STACK_BUFFER_SIZE);  // Must be invoked before Serial.begin(). Default is 256 chars
+  Serial.begin(115200);
+
+  log_d("Total heap: %d", ESP.getHeapSize());
+  log_d("Free heap: %d", ESP.getFreeHeap());
+  if(psramInit()) log_d("PSRAM Started");
+  if(psramFound()) log_d("PSRAM Found");
+  else log_d("PSRAM Not Found");
+  log_d("Total PSRAM: %d", ESP.getPsramSize());
+  log_d("Free PSRAM: %d", ESP.getFreePsram());
+
+  // declare variables
+  prog_handler=0;
+  sdcardMounted=false;
+  wifiConnected=false;
+  BLEConnected=false;
+
+  setup_gpio();
+  begin_tft();
+  load_eeprom();
+  init_clock();
+
+  if(!LittleFS.begin(true)) { LittleFS.format(), LittleFS.begin();}
+
+  setupSdCard();
+  boot_screen();
+  getConfigs();
+
+  startup_sound();
+
+  #if ! defined(HAS_SCREEN)
+    // start a task to handle serial commands while the webui is running
+    startSerialCommandsHandlerTask();
+  #endif
+
+  delay(200);
+  previousMillis = millis();
+}
+
+/**********************************************************************
+**  Function: loop
+**  Main loop
+**********************************************************************/
+#if defined(HAS_SCREEN)
+void loop() {
+  #if defined(HAS_RTC)
+    RTC_TimeTypeDef _time;
+  #endif
+  bool redraw = true;
+  long clock_update=0;
+  mainMenu.begin();
+
+  // Interpreter must be ran in the loop() function, otherwise it breaks
+  // called by 'stack canary watchpoint triggered (loopTask)'
+#if !defined(CORE) && !defined(CORE2)
+  if(interpreter_start) {
+    interpreter_start=false;
+    interpreter();
+    previousMillis = millis(); // ensure that will not dim screen when get back to menu
+    //goto END;
+  }
+#endif
+  tft.fillRect(0,0,WIDTH,HEIGHT,BGCOLOR);
+  getConfigs();
+
+
+  while(1){
+    if(interpreter_start) goto END;
+    if (returnToMenu) {
+      returnToMenu = false;
+      tft.fillScreen(BGCOLOR); //fix any problem with the mainMenu screen when coming back from submenus or functions
+      redraw=true;
+    }
+
+    if (redraw) {
+      mainMenu.draw();
+      clock_update=0; // forces clock drawing
+      redraw = false;
+      delay(200);
+    }
+
+    handleSerialCommands();
+#ifdef CARDPUTER
+    checkShortcutPress();  // shortctus to quickly start apps without navigating the menus
+#endif
+
+    if (checkPrevPress()) {
+      checkReboot();
+      mainMenu.previous();
+      redraw = true;
+    }
+    /* DW Btn to next item */
+    if (checkNextPress()) {
+      mainMenu.next();
+      redraw = true;
+    }
+
+    /* Select and run function */
+    if (checkSelPress()) {
+      mainMenu.openMenuOptions();
+      drawMainBorder(true);
+      redraw=true;
+    }
+    // update battery and clock once every 30 seconds
+    // it was added to avoid delays in btns readings from Core and improves overall performance
+    if(millis()-clock_update>30000) {
+      drawBatteryStatus();
+      if (clock_set) {
+        #if defined(HAS_RTC)
+          _rtc.GetTime(&_time);
+          setTftDisplay(12, 12, FGCOLOR, 1, BGCOLOR);
+          snprintf(timeStr, sizeof(timeStr), "%02d:%02d", _time.Hours, _time.Minutes);
+          tft.print(timeStr);
+        #else
+          updateTimeStr(rtc.getTimeStruct());
+          setTftDisplay(12, 12, FGCOLOR, 1, BGCOLOR);
+          tft.print(timeStr);
+        #endif
+      }
+      else {
+        setTftDisplay(12, 12, FGCOLOR, 1, BGCOLOR);
+        tft.print("BRUCE " + String(BRUCE_VERSION));
+      }
+      clock_update=millis();
+    }
+  }
+  END:
+  delay(1);
+}
+#else
+
+// alternative loop function for headless boards
+#include "core/wifi_common.h"
+#include "modules/others/webInterface.h"
+
+void loop() {
+  setupSdCard();
+  getConfigs();
+
+  if(!wifiConnected) {
+    Serial.println("wifiConnect");
+    wifiConnect("",0,true);  // TODO: read mode from settings file
+  }
+  Serial.println("startWebUi");
+  startWebUi(true);  // MEMO: will quit when checkEscPress
+}
+#endif