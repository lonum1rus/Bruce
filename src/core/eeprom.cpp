--- conflicted
+++ resolved
@@ -59,32 +59,7 @@
         || bruceConfig.rfTx > 100
         || bruceConfig.tmz > 24
     ) {
-<<<<<<< HEAD
-        rotation = ROTATION;
-        dimmerSet = 10;
-        bright = 100;
-        IrTx = LED;
-        IrRx = RXLED;
-        RfTx = GROVE_SDA;
-        RfRx = GROVE_SCL;
-        FGCOLOR = DEFAULTFGCOLOR;
-        tmz = 0;
-        RfModule = M5_RF_MODULE;
-        RfidModule = M5_RFID2_MODULE;
 
-        EEPROM.write(EEPROM_ROT, rotation);
-        EEPROM.write(EEPROM_DIMMER, dimmerSet);
-        EEPROM.write(EEPROM_BRIGHT, bright);
-        EEPROM.write(EEPROM_IR_TX, IrTx);
-        EEPROM.write(EEPROM_IR_RX, IrRx);
-        EEPROM.write(EEPROM_RF_TX, RfTx);
-        EEPROM.write(EEPROM_RF_RX, RfRx);
-        EEPROM.write(EEPROM_TMZ, tmz);
-        EEPROM.write(EEPROM_FGCOLOR0, int((FGCOLOR >> 8) & 0x00FF));
-        EEPROM.write(EEPROM_FGCOLOR1, int(FGCOLOR & 0x00FF));
-        EEPROM.write(EEPROM_RF_MODULE, RfModule);
-        EEPROM.write(EEPROM_RFID_MODULE, RfidModule);
-=======
         bruceConfig.rotation = ROTATION;
         bruceConfig.dimmerSet = 10;
         bruceConfig.bright = 100;
@@ -108,7 +83,6 @@
         EEPROM.write(EEPROM_FGCOLOR1, int(bruceConfig.priColor & 0x00FF));
         EEPROM.write(EEPROM_RF_MODULE, bruceConfig.rfModule);
         EEPROM.write(EEPROM_RFID_MODULE, bruceConfig.rfidModule);
->>>>>>> 81e4d5a0
         EEPROM.writeString(20,"");
 
         EEPROM.commit();      // Store data to EEPROM
