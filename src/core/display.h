// display.h
#ifndef DISPLAY_H
#define DISPLAY_H

#include "globals.h"

void initDisplay(int i = 0); // Início da função e mostra bootscreen

//Funções para economizar linhas nas outras funções
void resetTftDisplay(int x = 0, int y = 0, uint16_t fc = FGCOLOR, int size = FM, uint16_t bg = BGCOLOR, uint16_t screen = BGCOLOR);
void setTftDisplay(int x = 0, int y = 0, uint16_t fc = tft.textcolor, int size = tft.textsize, uint16_t bg = tft.textbgcolor);

void displayRedStripe(String text, uint16_t fgcolor = TFT_WHITE, uint16_t bgcolor = TFT_RED);

void displayError(String txt);  // Faixa vermelha
void displayWarning(String txt);// Faixa amarela
void displayInfo(String txt);   // Faixa Azul
void displaySuccess(String txt);// Faixa Verde

void loopOptions(const std::vector<std::pair<std::string, std::function<void()>>>& options, bool bright = false, bool submenu = false, String subText = "");

void drawOptions(int index,const std::vector<std::pair<std::string, std::function<void()>>>& options, uint16_t fgcolor, uint16_t bgcolor);

void drawSubmenu(int index,const std::vector<std::pair<std::string, std::function<void()>>>& options, String system);

void drawMainBorder(bool clear = true);

void listFiles(int index, String fileList[][3]);

void drawWireguardStatus(int x, int y);

void progressHandler(int progress, size_t total);

int getBattery();

void drawBatteryStatus();

void drawWifiSmall(int x, int y);

void drawWifi(int x, int y);

void drawBLESmall(int x, int y);

void drawBLE(int x, int y);

void drawRf(int x, int y);

void drawRfid(int x, int y);

void drawIR(int x, int y);

void drawOther(int x, int y);

void drawCfg(int x, int y);

<<<<<<< HEAD
void drawClock(int x, int y);
=======
void drawGPS(int x, int y);
>>>>>>> d26109c6

void drawGpsSmall(int x, int y);

#define bruce_small_width 60
#define bruce_small_height 34
PROGMEM const unsigned char bruce_small_bits[] = {
  0xFF, 0xFF, 0x7F, 0xFF, 0xFF, 0xFF, 0xFF, 0x0F, 0xFF, 0xFF, 0x7F, 0x0F,
  0xFE, 0xFF, 0xFF, 0x0F, 0xFF, 0xFF, 0x7F, 0x6A, 0xF0, 0xFF, 0xFF, 0x0F,
  0xFF, 0xFF, 0x3F, 0xD6, 0x27, 0xFF, 0xFF, 0x0F, 0x9F, 0xFF, 0x1F, 0x76,
  0xFD, 0xFE, 0xFF, 0x0F, 0xFF, 0xFF, 0x0F, 0xED, 0x5F, 0xFB, 0xFF, 0x0F,
  0xFF, 0xFC, 0x83, 0x5D, 0xEA, 0xF5, 0xFF, 0x0F, 0x7F, 0xF7, 0xF3, 0xFB,
  0xEF, 0xFF, 0xFF, 0x0F, 0xFF, 0xDF, 0x59, 0xFD, 0xFE, 0xDF, 0xFF, 0x0F,
  0xFF, 0x7F, 0xF8, 0x6F, 0x7B, 0xF7, 0xFF, 0x0F, 0xFF, 0x7F, 0xD4, 0xFF,
  0xFD, 0xAE, 0xFF, 0x0F, 0xFF, 0x3F, 0xF7, 0xFF, 0xEF, 0xFF, 0xFF, 0x0F,
  0xFF, 0xBF, 0xF8, 0x7F, 0xF7, 0x3F, 0xFF, 0x0F, 0xFF, 0x9F, 0xBE, 0xAB,
  0xFD, 0xFF, 0x57, 0x0E, 0xFF, 0x5F, 0xFE, 0xEA, 0xFD, 0x7F, 0xBC, 0x0F,
  0xFF, 0x8F, 0x5F, 0xFD, 0x3F, 0xF6, 0xF7, 0x0F, 0xFF, 0xAF, 0xA7, 0xFB,
  0x0F, 0xE0, 0xFF, 0x0F, 0xFF, 0xD7, 0x3F, 0xFC, 0x00, 0xC0, 0xFF, 0x0F,
  0xFF, 0xD3, 0x83, 0x1F, 0xC0, 0xE0, 0xFF, 0x0F, 0xFF, 0x7B, 0xF4, 0x0F,
  0x80, 0xF3, 0xFF, 0x0F, 0xFF, 0xFF, 0xFF, 0x03, 0xC0, 0xFA, 0xFF, 0x0F,
  0xFF, 0xF7, 0x7F, 0x00, 0x50, 0xF4, 0xFF, 0x0F, 0xFF, 0xCF, 0x3F, 0x00,
  0x76, 0xFA, 0xFF, 0x0F, 0xFF, 0x3F, 0xD6, 0x3B, 0x19, 0xFE, 0xFF, 0x0F,
  0xFF, 0x7F, 0x74, 0x7D, 0x1F, 0xFE, 0xFF, 0x0F, 0xFF, 0xBF, 0xCB, 0xDF,
  0x4F, 0xFF, 0xFF, 0x0F, 0xFF, 0xCF, 0xFB, 0xFB, 0xC7, 0xFF, 0xFF, 0x0F,
  0xFF, 0xF7, 0xE7, 0xFF, 0xA1, 0xFF, 0xFF, 0x0F, 0xFF, 0xFB, 0xDF, 0xFF,
  0xE9, 0xFF, 0xFF, 0x0F, 0xFF, 0xFF, 0xFF, 0x7F, 0xFA, 0xFF, 0xFF, 0x0F,
  0xFF, 0xFF, 0xBF, 0xFD, 0xFF, 0xFF, 0xFF, 0x0F, 0xFF, 0xFF, 0xFF, 0x5A,
  0xFF, 0xFF, 0xFF, 0x0F, 0xFF, 0xFF, 0xFF, 0xFF, 0xFF, 0xFF, 0xFF, 0x0F,
  0xFF, 0xFF, 0xFF, 0xFF, 0xFF, 0xFF, 0xFF, 0x0F, };


#define bits_width 237
#define bits_height 133
PROGMEM const unsigned char bits[] = {
  0xFF, 0xFF, 0xFF, 0xFF, 0xFF, 0xFF, 0xFF, 0xFF, 0xFF, 0xFF, 0xFF, 0x1F,
  0xDF, 0xFE, 0xFF, 0xFD, 0xFF, 0xFF, 0xFF, 0xFF, 0xFF, 0xFF, 0xFF, 0xFF,
  0xFF, 0xFF, 0xFF, 0xFF, 0xFF, 0x1F, 0xFF, 0xFF, 0xFF, 0xFF, 0xFF, 0xFF,
  0xFF, 0xFF, 0xFF, 0xFF, 0xFF, 0x1F, 0xFF, 0xFF, 0xFF, 0xF9, 0xFF, 0xFF,
  0xFF, 0xFF, 0xFF, 0xFF, 0xFF, 0xFF, 0xFF, 0xFF, 0xFF, 0xFF, 0xFF, 0x1F,
  0xFF, 0xFF, 0xFF, 0xFF, 0xFF, 0xFF, 0xFF, 0xFF, 0xFF, 0xFF, 0xFF, 0x1F,
  0xDF, 0xEF, 0xFF, 0xFB, 0xFF, 0xFF, 0xFF, 0xFF, 0xFF, 0xFF, 0xFF, 0xFF,
  0xFF, 0xFF, 0xFF, 0xFF, 0xFF, 0x1F, 0xFF, 0xFF, 0xFF, 0xFF, 0xFF, 0xFF,
  0xFF, 0xFF, 0xFF, 0xFF, 0xFF, 0x1F, 0xFB, 0xF7, 0xF7, 0xF7, 0xFF, 0xFF,
  0xFF, 0xFF, 0xFF, 0xFF, 0xFF, 0xFF, 0xFF, 0xFF, 0xFF, 0xFF, 0xFF, 0x1F,
  0xFF, 0xFF, 0xFF, 0xFF, 0xFF, 0xFF, 0xFF, 0xFF, 0xFF, 0xFF, 0xFF, 0x8F,
  0xFE, 0xFF, 0x07, 0xC8, 0xFF, 0xFF, 0xFF, 0xFF, 0xFF, 0xFF, 0xFF, 0xFF,
  0xFF, 0xFF, 0xFF, 0xFF, 0xFF, 0x1F, 0xFF, 0xFF, 0xFF, 0xFF, 0xFF, 0xFF,
  0xFF, 0xFF, 0xFF, 0xFF, 0xFF, 0x8F, 0x7F, 0x3D, 0x00, 0x00, 0xE8, 0xFF,
  0xFF, 0xFF, 0xFF, 0xFF, 0xFF, 0xFF, 0xFF, 0xFF, 0xFF, 0xFF, 0xFF, 0x1F,
  0xFF, 0xFF, 0xFF, 0xFF, 0xFF, 0xFF, 0xFF, 0xFF, 0xFF, 0xFF, 0xFF, 0x87,
  0xFB, 0xFB, 0x32, 0xB7, 0x01, 0xFE, 0xFF, 0xFF, 0xFF, 0xFF, 0xFF, 0xFF,
  0xFF, 0xFF, 0xFF, 0xFF, 0xFF, 0x1F, 0xFF, 0xFF, 0xFF, 0xFF, 0xFF, 0xFF,
  0xFF, 0xFF, 0xFF, 0xFF, 0xFF, 0x8F, 0xBE, 0xDF, 0xDD, 0x49, 0x75, 0xA0,
  0xFF, 0xFF, 0xFF, 0xFF, 0xFF, 0xFF, 0xFF, 0xFF, 0xFF, 0xFF, 0xFF, 0x1F,
  0xFF, 0xFF, 0xFF, 0xFF, 0xFF, 0xFF, 0xFF, 0xFF, 0xFF, 0xFF, 0xFF, 0x87,
  0xEF, 0x55, 0x6A, 0x6A, 0xAD, 0x06, 0xFE, 0xFF, 0xFF, 0xFF, 0xFF, 0xFF,
  0xFF, 0xFF, 0xFF, 0xFF, 0xFF, 0x1F, 0xFF, 0xFF, 0xFF, 0xFF, 0xFF, 0xFF,
  0xFF, 0xFF, 0xFF, 0xFF, 0xFF, 0x47, 0xB5, 0xAE, 0xDD, 0x9D, 0x56, 0xBB,
  0xC0, 0xFF, 0xFF, 0xFF, 0xFF, 0xFF, 0xFF, 0xFF, 0xFF, 0xFF, 0xFF, 0x1F,
  0xFF, 0xFF, 0xFF, 0xFF, 0xFF, 0xFF, 0xFF, 0xFF, 0xFF, 0xFF, 0xFF, 0xE3,
  0xD6, 0xAB, 0x65, 0x65, 0xD9, 0xA6, 0x16, 0xFE, 0xFF, 0xFF, 0xFF, 0xFF,
  0xFF, 0xFF, 0xFF, 0xFF, 0xFF, 0x1F, 0xFF, 0xFF, 0xFF, 0xFF, 0xFF, 0xFF,
  0xFF, 0xFF, 0xFF, 0xFF, 0xFF, 0xA3, 0x28, 0xD4, 0xAA, 0xDA, 0xA5, 0x55,
  0x6B, 0xF8, 0xFF, 0xFF, 0xFF, 0xFF, 0xFF, 0xFF, 0xFF, 0xFF, 0xFF, 0x1F,
  0xFF, 0xFF, 0xFF, 0xFF, 0xFF, 0xFF, 0xFF, 0xFF, 0xFF, 0xFF, 0xFF, 0x21,
  0x94, 0x55, 0xAD, 0x46, 0x9E, 0xEB, 0x9A, 0xC7, 0xFF, 0xFF, 0xFF, 0xFF,
  0xFF, 0xFF, 0xFF, 0xFF, 0xFF, 0x1F, 0xFF, 0x5F, 0xFF, 0xFF, 0xFF, 0xFF,
  0xFF, 0xFF, 0xFF, 0xFF, 0xFF, 0x01, 0x62, 0xA6, 0x76, 0xFB, 0xF9, 0xBE,
  0x77, 0x15, 0xFF, 0xFF, 0xFF, 0xFF, 0xFF, 0xFF, 0xFF, 0xFF, 0xFF, 0x1F,
  0xFF, 0x2F, 0xFC, 0xFF, 0xFF, 0xFF, 0xFF, 0xFF, 0xFF, 0xFF, 0xFF, 0x00,
  0xD0, 0x3B, 0x99, 0xBA, 0x57, 0xDB, 0xAA, 0x7F, 0xFE, 0xFF, 0xFF, 0xFF,
  0xFF, 0xFF, 0xFF, 0xFF, 0xFF, 0x1F, 0xFF, 0xDF, 0xE3, 0xFF, 0xFF, 0xFF,
  0xFF, 0xFF, 0xFF, 0xFF, 0x3F, 0x14, 0xAD, 0xD6, 0x6A, 0xD7, 0xFD, 0xBA,
  0xFF, 0x9A, 0xF8, 0xFF, 0xFF, 0xFF, 0xFF, 0xFF, 0xFF, 0xFF, 0xFF, 0x1F,
  0xFF, 0xFF, 0x9F, 0xFE, 0xFF, 0xFF, 0xFF, 0xFF, 0xFF, 0xFF, 0x1F, 0xB1,
  0x6A, 0x59, 0xBD, 0xD6, 0x75, 0x5D, 0x7F, 0xDF, 0xE7, 0xFF, 0xFF, 0xFF,
  0xFF, 0xFF, 0xFF, 0xFF, 0xFF, 0x1F, 0xFF, 0x3F, 0x65, 0xFC, 0xFF, 0xFF,
  0xFF, 0xFF, 0xFF, 0xFF, 0x0F, 0x40, 0xB5, 0xB6, 0xDB, 0xBF, 0xEF, 0xFB,
  0xDD, 0x3A, 0xC6, 0xFF, 0xFF, 0xFF, 0xFF, 0xFF, 0xFF, 0xFF, 0xFF, 0x1F,
  0xFF, 0xFF, 0xAE, 0xD3, 0xFF, 0xFF, 0xFF, 0xFF, 0xFF, 0xFF, 0x07, 0xC0,
  0x6D, 0xDF, 0xFF, 0xE7, 0x7D, 0xFF, 0xD7, 0xA7, 0xBF, 0xFF, 0xFF, 0xFF,
  0xFF, 0xFF, 0xFF, 0xFF, 0xFF, 0x1F, 0xFF, 0xFF, 0xFD, 0x9B, 0xFF, 0xFF,
  0xFF, 0xFF, 0xFF, 0xFF, 0x21, 0x62, 0x6A, 0xB6, 0xEA, 0xFE, 0xFF, 0xDF,
  0x7D, 0xEE, 0x29, 0xFF, 0xFF, 0xFF, 0xFF, 0xFF, 0xFF, 0xFF, 0xFF, 0x1F,
  0xFF, 0xFF, 0xBB, 0x3F, 0xFC, 0xFF, 0xFF, 0xFF, 0xFF, 0x7F, 0x40, 0x90,
  0xEB, 0xFF, 0xFB, 0xBE, 0xFF, 0xEE, 0xED, 0x5B, 0x76, 0xFC, 0xFF, 0xFF,
  0xFF, 0xFF, 0xFF, 0xFF, 0xFF, 0x1F, 0xFF, 0xFF, 0xF7, 0xE4, 0xF9, 0xFF,
  0xFF, 0xFF, 0xFF, 0x3F, 0x02, 0x6E, 0xBD, 0xA5, 0x9D, 0xF7, 0x56, 0xBF,
  0xFF, 0xFF, 0xFF, 0xFD, 0xFF, 0xFF, 0xFF, 0xFF, 0xFF, 0xFF, 0xFF, 0x1F,
  0xFF, 0xFF, 0xFF, 0xFF, 0xE7, 0xFF, 0xFF, 0xFF, 0xFF, 0x1F, 0x00, 0xFA,
  0xAB, 0x7E, 0xFF, 0xBF, 0xD7, 0xF6, 0xF7, 0x5F, 0xDF, 0xF3, 0xFF, 0xFF,
  0xFF, 0xFF, 0xFF, 0xFF, 0xFF, 0x1F, 0xFF, 0xFF, 0xEF, 0xD7, 0x8F, 0xFF,
  0xFF, 0xFF, 0xFF, 0x87, 0xC4, 0x75, 0xFD, 0xE7, 0x95, 0xD5, 0x7E, 0xEF,
  0xBF, 0xFB, 0xFF, 0xF7, 0xFF, 0xFF, 0xFF, 0xFF, 0xFF, 0xFF, 0xFF, 0x1F,
  0xFF, 0xFF, 0xFF, 0xBB, 0x3F, 0xFE, 0xFF, 0xFF, 0xFF, 0x07, 0xD4, 0xDC,
  0xAE, 0x9F, 0x55, 0x6F, 0xFF, 0xFD, 0xEE, 0xDF, 0xBF, 0xC7, 0xFF, 0xFF,
  0xFF, 0xFF, 0xFF, 0xFF, 0xFF, 0x1F, 0xFF, 0xFF, 0xDF, 0xFF, 0xFD, 0xF1,
  0xFF, 0xFF, 0xFF, 0x01, 0x68, 0xE7, 0xF7, 0xFA, 0xFF, 0xF9, 0xE6, 0xA7,
  0x75, 0xFE, 0xFD, 0xDF, 0xFF, 0xFF, 0xFF, 0xFF, 0xFF, 0xFF, 0xFF, 0x1F,
  0xFF, 0xFF, 0xBF, 0x9F, 0xFF, 0xE7, 0xFF, 0xFF, 0xFF, 0x20, 0x68, 0x7E,
  0xBA, 0xF7, 0xFD, 0xFF, 0x5F, 0x5A, 0xED, 0xFB, 0xF7, 0x97, 0xFF, 0xFF,
  0xFF, 0xFF, 0xFF, 0xFF, 0xFF, 0x1F, 0xFF, 0xFF, 0xFF, 0xBB, 0xE5, 0x0F,
  0xFF, 0xFF, 0x7F, 0x00, 0xDA, 0xE7, 0xDF, 0x9D, 0x9B, 0xDD, 0xF5, 0xAE,
  0xB6, 0xBF, 0xDF, 0x5F, 0xFF, 0xFF, 0xFF, 0xFF, 0xFF, 0xFF, 0xFF, 0x1F,
  0xFF, 0xFF, 0x7F, 0xFB, 0x6D, 0x3D, 0xFE, 0xFF, 0x3F, 0x80, 0xBB, 0xBB,
  0xEF, 0xDF, 0xF7, 0x7B, 0xFE, 0x5D, 0x75, 0x7F, 0xFB, 0x1F, 0xFE, 0xFF,
  0xFF, 0xFF, 0xFF, 0xFF, 0xFF, 0x1F, 0xFF, 0xFF, 0xFF, 0x7E, 0xFF, 0xFF,
  0xFC, 0xFF, 0x1F, 0x54, 0xD6, 0xDD, 0x5D, 0x7B, 0xAE, 0xEF, 0x3F, 0xFB,
  0xFF, 0xFE, 0x7F, 0x7B, 0xFE, 0xFF, 0xFF, 0xFF, 0xFF, 0xFF, 0xFF, 0x1F,
  0xFF, 0xFF, 0xFF, 0x7F, 0xF7, 0xFE, 0xF1, 0xFF, 0x0F, 0xD0, 0xFB, 0xFF,
  0xCA, 0xFD, 0xFF, 0x7D, 0xFE, 0xDD, 0xFF, 0xFF, 0xDE, 0xB6, 0xFC, 0xFF,
  0xFF, 0xFF, 0xFF, 0xFF, 0xFF, 0x1F, 0xFF, 0xFF, 0xFF, 0xFF, 0xFE, 0xFF,
  0xC7, 0xFF, 0x07, 0xA6, 0x5E, 0x55, 0xFF, 0x6F, 0xDB, 0xFB, 0xDF, 0x57,
  0xED, 0xEF, 0xFF, 0x6F, 0xF9, 0xFF, 0xFF, 0xFF, 0xFF, 0xFF, 0xFF, 0x1F,
  0xFF, 0xFF, 0xFF, 0xFF, 0x7B, 0xFF, 0x9B, 0xFF, 0x03, 0xD6, 0x55, 0x55,
  0xF6, 0xB7, 0xF7, 0xFF, 0xFF, 0xE5, 0xFF, 0xFF, 0x7D, 0x6D, 0xF2, 0xFF,
  0xFF, 0xFF, 0xFF, 0xFF, 0xFF, 0x1F, 0xFF, 0xFF, 0xFF, 0xFF, 0xFB, 0xDF,
  0x3F, 0xFE, 0x41, 0x2C, 0xFE, 0xFF, 0x7F, 0xFE, 0x7F, 0xDF, 0x9B, 0xFE,
  0xB9, 0xDF, 0xFF, 0xFB, 0xF7, 0xFF, 0xFF, 0xFF, 0xFF, 0xFF, 0xFF, 0x1F,
  0xFF, 0xFF, 0xFF, 0xFF, 0xFF, 0xFF, 0xFB, 0xFD, 0x29, 0xB7, 0xDF, 0xDD,
  0xED, 0xFB, 0xDD, 0xAF, 0x5A, 0xD9, 0xFF, 0x7B, 0xFF, 0xFF, 0xE7, 0xFF,
  0xFF, 0xFF, 0xFF, 0xFF, 0xFF, 0x1F, 0xFF, 0xFF, 0xFF, 0xFF, 0x6F, 0xB6,
  0xFF, 0xF5, 0x80, 0xD5, 0xBA, 0xBB, 0xFF, 0xDF, 0xFF, 0x55, 0xA5, 0xFE,
  0xFF, 0xFE, 0xEF, 0xB7, 0xCD, 0xFF, 0xFF, 0xFF, 0xFF, 0xFF, 0xFF, 0x1F,
  0xFF, 0xFF, 0xFF, 0xFF, 0xDF, 0xFF, 0xFF, 0x6F, 0x20, 0xD6, 0xBD, 0xF7,
  0xFF, 0xEE, 0xBB, 0x3D, 0x6C, 0xFF, 0x6F, 0xFE, 0xDD, 0xFF, 0xDB, 0xFF,
  0xFF, 0xFF, 0xFF, 0xFF, 0xFF, 0x1F, 0xFF, 0xFF, 0xFF, 0xFF, 0xFF, 0xDF,
  0xBE, 0x2B, 0xC0, 0x59, 0xDB, 0xDF, 0x7B, 0xFF, 0xFF, 0xFF, 0xDB, 0xAF,
  0xFD, 0xEF, 0xFF, 0x67, 0x9D, 0xFF, 0xFF, 0xFF, 0xFF, 0xFF, 0xFF, 0x1F,
  0xFF, 0xFF, 0xFF, 0xFF, 0xFF, 0x7A, 0xFF, 0x1F, 0x68, 0xBF, 0xFF, 0xFF,
  0xEF, 0xBB, 0xFF, 0xFF, 0xA7, 0xFF, 0xFD, 0x7F, 0xFD, 0xDF, 0x37, 0xFF,
  0xFF, 0xFF, 0xFF, 0xFF, 0xFF, 0x1F, 0xFF, 0xFF, 0xFF, 0xFF, 0xBF, 0xFF,
  0x77, 0x1E, 0xDC, 0xE4, 0x7C, 0x7D, 0xFE, 0xFF, 0xDE, 0xFB, 0xEF, 0xFB,
  0xEF, 0xFB, 0x7F, 0xFF, 0xBA, 0xFF, 0xFF, 0xFF, 0xFF, 0xFF, 0xFF, 0x1F,
  0xFF, 0xFF, 0xFF, 0xFF, 0xFF, 0xFB, 0xFF, 0x0F, 0xB6, 0x5D, 0xFF, 0xEE,
  0xBF, 0xFF, 0x7E, 0xFB, 0xF3, 0xFF, 0x7F, 0xEF, 0xFF, 0xBF, 0x7B, 0xFF,
  0xFF, 0xFF, 0xFF, 0xFF, 0xFF, 0x1F, 0xFF, 0xFF, 0xFF, 0xFF, 0xFF, 0xFE,
  0xFB, 0x47, 0x66, 0xF9, 0x5B, 0xFF, 0xFF, 0xE7, 0xFF, 0xFF, 0xFF, 0xED,
  0xF7, 0xF7, 0xEF, 0x6E, 0x6D, 0xFE, 0xFF, 0xFF, 0xFF, 0xFF, 0xFF, 0x1F,
  0xFF, 0xFF, 0xFF, 0xFF, 0xFF, 0xBE, 0xDF, 0x85, 0x7B, 0xFB, 0xF5, 0xBF,
  0xB7, 0xFF, 0xFF, 0xBE, 0xB9, 0xFF, 0xDE, 0xBE, 0xFD, 0xFF, 0xD3, 0xFE,
  0xFF, 0xFF, 0xFF, 0xFF, 0xFF, 0x1F, 0xFF, 0xFF, 0xFF, 0xFF, 0xFF, 0xFF,
  0xFB, 0x83, 0xC6, 0x5E, 0xDE, 0xFB, 0xFF, 0xFF, 0xF7, 0xFF, 0xFF, 0xAB,
  0x7F, 0xFF, 0xBF, 0x7F, 0xFF, 0xFE, 0xFF, 0xFF, 0xFF, 0xFF, 0xFF, 0x1F,
  0xFF, 0xFF, 0xFF, 0xFF, 0xFF, 0xFF, 0x7F, 0x63, 0xDD, 0x9F, 0xF5, 0xFE,
  0xFF, 0xBE, 0xDB, 0xFF, 0xFE, 0xF7, 0xFB, 0xFB, 0x7E, 0xDF, 0xFF, 0xFE,
  0xFF, 0xFF, 0xFF, 0xFF, 0xFF, 0x1F, 0xFF, 0xFF, 0xFF, 0xFF, 0xFF, 0xDB,
  0xFE, 0x81, 0xA3, 0xE3, 0xEF, 0xDF, 0xFA, 0xFF, 0xFF, 0x6B, 0xFF, 0xE9,
  0xFF, 0xFF, 0xFF, 0xF7, 0xB6, 0xFC, 0xFF, 0xFF, 0xFF, 0xFF, 0xFF, 0x1F,
  0xFF, 0xFF, 0xFF, 0xFF, 0xFF, 0xFF, 0xFF, 0xF1, 0xFE, 0x71, 0x7F, 0xFB,
  0xBF, 0xEF, 0x7E, 0xBF, 0xEE, 0xE7, 0xDF, 0xBF, 0xFF, 0xFF, 0xFF, 0xFD,
  0xFF, 0xFF, 0xFF, 0xFF, 0xFF, 0x1F, 0xFF, 0xFF, 0xFF, 0xFF, 0xFF, 0xD7,
  0xEF, 0xA0, 0x69, 0xE8, 0xDE, 0xFF, 0xFF, 0xF7, 0xFF, 0xCF, 0xFF, 0xBB,
  0xFD, 0xFD, 0xF7, 0xFB, 0xED, 0xFD, 0xFF, 0xFF, 0xFF, 0xFF, 0xFF, 0x1F,
  0xFF, 0xFF, 0xFF, 0xFF, 0xFF, 0xFF, 0x6F, 0x6C, 0x1B, 0xF6, 0xEB, 0xFB,
  0xFF, 0xFF, 0xFF, 0xDB, 0xFF, 0xFB, 0xFB, 0xEF, 0xF7, 0xDF, 0xDB, 0xF9,
  0xFF, 0xFF, 0xFF, 0xFF, 0xFF, 0x1F, 0xFF, 0xFF, 0xFF, 0xFF, 0xFF, 0xFF,
  0x7F, 0xA4, 0x8A, 0x7E, 0xFF, 0x7F, 0xEF, 0xFF, 0x7F, 0xF5, 0xFF, 0xE7,
  0xFF, 0xF7, 0x7F, 0xFF, 0xFB, 0xF9, 0xFF, 0xFF, 0xFF, 0xFF, 0xFF, 0x1F,
  0xFF, 0xFF, 0xFF, 0xFF, 0xFF, 0xFF, 0x3F, 0xB4, 0xA3, 0xE7, 0x77, 0xFE,
  0x9E, 0x75, 0x7B, 0xF8, 0xEF, 0xEB, 0xAF, 0xFF, 0xFF, 0xDF, 0xFB, 0xFB,
  0xFF, 0xFF, 0xFF, 0xFF, 0xFF, 0x1F, 0xFF, 0xFF, 0xFF, 0xFF, 0xFF, 0xBF,
  0x1D, 0x6B, 0xD1, 0xFF, 0xFD, 0xBF, 0xEF, 0x5F, 0x3F, 0xFF, 0xFF, 0xF7,
  0xFF, 0xFD, 0xDE, 0xFB, 0xFF, 0xFB, 0xFF, 0xFF, 0xFF, 0xF7, 0xFF, 0x1F,
  0xFF, 0xFF, 0xFF, 0xFF, 0xFF, 0xFF, 0x1F, 0xE2, 0xB8, 0x7B, 0xFB, 0xFF,
  0xE4, 0xFB, 0x9E, 0x7F, 0xFF, 0x7F, 0xFE, 0x7F, 0xFF, 0xFD, 0xFF, 0xFB,
  0xFF, 0x7F, 0x00, 0x00, 0xF0, 0x1F, 0xFF, 0xFF, 0xFF, 0xFF, 0xFF, 0xFF,
  0x8D, 0x3F, 0xD6, 0xFF, 0xFF, 0xDF, 0xBB, 0xA6, 0xC9, 0xFF, 0xF3, 0xF7,
  0xFF, 0xFF, 0xFB, 0xFF, 0xF5, 0xFB, 0xFF, 0x00, 0xB8, 0xFF, 0x8D, 0x1F,
  0xFF, 0xFF, 0xFF, 0xFF, 0xFF, 0xFF, 0x8F, 0x29, 0xDB, 0xFF, 0xEF, 0x7B,
  0x9E, 0xDA, 0xC7, 0xFF, 0xB3, 0xFF, 0xDF, 0xFD, 0xDF, 0xFF, 0xF7, 0xFB,
  0x17, 0xE0, 0xFF, 0xF7, 0x7F, 0x1C, 0xFF, 0xFF, 0xFF, 0xFF, 0xFF, 0xFF,
  0x86, 0x56, 0xFE, 0xD9, 0xFE, 0x9F, 0x65, 0xFF, 0xF1, 0xFF, 0xE3, 0xEB,
  0xF7, 0xFF, 0xFF, 0xEF, 0xFF, 0x7B, 0x80, 0xBE, 0xCF, 0x9F, 0xCA, 0x1B,
  0xFF, 0xFF, 0xFF, 0xFF, 0xFF, 0xFF, 0xA5, 0xCD, 0x5A, 0xEF, 0x77, 0x66,
  0xB5, 0xFF, 0xD6, 0xFF, 0xF7, 0xFE, 0xFF, 0xF7, 0xFF, 0xFF, 0xFF, 0x01,
  0xBE, 0xF7, 0xFA, 0xF5, 0xFF, 0x1E, 0xFF, 0xFF, 0xFF, 0xFF, 0xFF, 0xFF,
  0x53, 0xB2, 0xFF, 0xFF, 0x7F, 0xBD, 0xAA, 0x7A, 0xFD, 0xFF, 0xBF, 0xBF,
  0xFF, 0xDF, 0xFF, 0xFF, 0xFB, 0xE2, 0xFF, 0xEF, 0x6F, 0xFF, 0xFF, 0x1F,
  0xFF, 0xFF, 0xFF, 0xFF, 0xFF, 0xFF, 0x61, 0x9A, 0xFF, 0xFD, 0xDE, 0xA6,
  0x6B, 0xBE, 0xFE, 0xFE, 0xFF, 0xFD, 0x7E, 0xD3, 0xFF, 0xFF, 0xFF, 0xFF,
  0xB7, 0xFA, 0xF6, 0xFF, 0xFF, 0x1F, 0xFF, 0xFF, 0xFF, 0xFF, 0xFF, 0xFF,
  0xB1, 0xE9, 0xFA, 0xDF, 0x6F, 0x5A, 0xB5, 0x67, 0xFF, 0xDF, 0xFF, 0xFB,
  0xFF, 0x84, 0xFF, 0xD7, 0xFF, 0xFF, 0xDB, 0xBF, 0xFF, 0xFF, 0xFF, 0x1F,
  0xFF, 0xFF, 0xFF, 0xFF, 0xFF, 0xFF, 0x68, 0xAC, 0xB7, 0xFF, 0x9B, 0xDD,
  0xC9, 0x9F, 0xFF, 0xFF, 0x7F, 0xED, 0x7F, 0x40, 0xFC, 0x5F, 0xFF, 0x37,
  0xFE, 0xD7, 0xFF, 0xFF, 0xFF, 0x1F, 0xFF, 0xFF, 0xFF, 0xFF, 0xFF, 0x7F,
  0xE4, 0xFA, 0xFF, 0x7E, 0x67, 0x66, 0x76, 0x7A, 0xFF, 0xFF, 0xFF, 0xFF,
  0x2B, 0x00, 0xFC, 0x47, 0xBE, 0xEA, 0xFF, 0xFE, 0xFF, 0xFF, 0xFF, 0x1F,
  0xFF, 0xFF, 0xFF, 0xFF, 0xFF, 0x7F, 0x7E, 0xEF, 0xFD, 0xFF, 0x99, 0x99,
  0x9D, 0xE9, 0x7F, 0xEF, 0xFF, 0xFF, 0x03, 0x00, 0xFC, 0x48, 0xFE, 0xFE,
  0xBF, 0xFF, 0xFF, 0xFF, 0xFF, 0x1F, 0xFF, 0xFF, 0xFF, 0xFF, 0xFF, 0x3F,
  0x18, 0xBA, 0xBF, 0x7B, 0xF6, 0x5A, 0x6B, 0xF5, 0xFF, 0xFF, 0xFF, 0x7F,
  0x00, 0x00, 0x50, 0x80, 0xFC, 0xFF, 0xDF, 0xFF, 0xFF, 0xFF, 0xFF, 0x1F,
  0xFF, 0xFF, 0xFF, 0xFF, 0xFF, 0x3F, 0x5F, 0xEF, 0x7B, 0x4F, 0xAD, 0x54,
  0xD7, 0xFE, 0xFF, 0xFF, 0xFF, 0x5F, 0x00, 0x04, 0x10, 0x40, 0xFD, 0xFF,
  0xFB, 0xFF, 0xFF, 0xFF, 0xFF, 0x1F, 0xFF, 0xFF, 0xFF, 0xFF, 0xFF, 0x1F,
  0xB4, 0xF4, 0xFF, 0xB7, 0xDA, 0x9B, 0x39, 0xFF, 0xFF, 0xFD, 0xFF, 0x17,
  0x00, 0x00, 0x04, 0xC8, 0xF4, 0xFF, 0xFF, 0xFF, 0xFF, 0xFF, 0xFF, 0x1F,
  0xFF, 0xFF, 0xFF, 0xFF, 0xFF, 0x9F, 0xAF, 0x7F, 0xDF, 0xEB, 0x4A, 0xAE,
  0x08, 0xFF, 0xFF, 0xFD, 0xFF, 0x03, 0x00, 0x40, 0x00, 0x80, 0xF4, 0xFF,
  0xFF, 0xFF, 0xFF, 0xFF, 0xFF, 0x1F, 0xFF, 0xFF, 0xFF, 0xFF, 0xFF, 0x8F,
  0xF6, 0xF6, 0xFD, 0x5D, 0xBD, 0x35, 0xF8, 0xEF, 0xFB, 0xFF, 0xFB, 0x02,
  0x40, 0x82, 0x08, 0x40, 0xF8, 0xFF, 0xFF, 0xFF, 0xFF, 0xFF, 0xFF, 0x1F,
  0xFF, 0xFF, 0xFF, 0xFF, 0xFF, 0x0F, 0xDD, 0xCF, 0x7F, 0x5E, 0x56, 0x01,
  0xFE, 0xFF, 0xFF, 0xFF, 0x0B, 0x00, 0x00, 0x5B, 0x02, 0xC0, 0xF1, 0xFF,
  0xFF, 0xFF, 0xFF, 0xFF, 0xFF, 0x1F, 0xFF, 0xFF, 0xFF, 0xFF, 0xFF, 0xCF,
  0x66, 0xF3, 0xEF, 0xFF, 0x3B, 0xC0, 0xFF, 0xFF, 0xBF, 0xFE, 0x01, 0x00,
  0x18, 0x7C, 0x00, 0x40, 0xFC, 0xFF, 0xFF, 0xFF, 0xFF, 0xFF, 0xFF, 0x1F,
  0xFF, 0xFF, 0xFF, 0xFF, 0xFF, 0x47, 0x7D, 0xFF, 0xFF, 0x5F, 0x09, 0xFC,
  0xFF, 0x7F, 0x1F, 0xFC, 0x00, 0x00, 0xD9, 0x7B, 0x81, 0xC1, 0xF8, 0xFF,
  0xFF, 0xFF, 0xFF, 0xFF, 0xFF, 0x1F, 0xFF, 0xFF, 0xFF, 0xFF, 0xFF, 0xE3,
  0xAF, 0xBF, 0xFF, 0xB7, 0xC2, 0xFF, 0xFF, 0xFE, 0x07, 0xF4, 0x00, 0xC0,
  0xFF, 0xFE, 0x05, 0x6A, 0xFC, 0xFF, 0xFF, 0xFF, 0xFF, 0xFF, 0xFF, 0x1F,
  0xFF, 0xFF, 0xFF, 0xFF, 0xFF, 0x93, 0xF2, 0xFF, 0xFF, 0x6A, 0xE0, 0xFF,
  0xFF, 0xDE, 0x0F, 0xC0, 0x00, 0x00, 0xF0, 0xFF, 0x41, 0x66, 0xFE, 0xFF,
  0xFF, 0xFF, 0xFF, 0xFF, 0xFF, 0x1F, 0xFF, 0xFF, 0xFF, 0xFF, 0xFF, 0xF1,
  0xFF, 0xD7, 0x2B, 0x05, 0xFE, 0xFF, 0xFF, 0xFF, 0x80, 0xE0, 0x00, 0x00,
  0xF0, 0xFF, 0x4F, 0xE9, 0xDC, 0xFF, 0xFF, 0xFF, 0xFF, 0xFF, 0xFF, 0x1F,
  0xFF, 0xFF, 0xFF, 0xFF, 0xFF, 0xD9, 0x7F, 0x47, 0x96, 0x01, 0xFF, 0xFF,
  0xBF, 0x7F, 0x00, 0x60, 0x00, 0x00, 0xFC, 0xFF, 0x17, 0x66, 0xDE, 0xFF,
  0xFF, 0xFF, 0xFF, 0xFF, 0xFF, 0x1F, 0xFF, 0xFF, 0xFF, 0xFF, 0xFF, 0xFC,
  0xFD, 0xBD, 0xAA, 0xE0, 0xFF, 0xFF, 0xFF, 0x57, 0x00, 0x30, 0x00, 0x00,
  0x9E, 0xFF, 0x6F, 0xE9, 0xFE, 0xFF, 0xFF, 0xFF, 0xFF, 0xFF, 0xFF, 0x1F,
  0xFF, 0xFF, 0xFF, 0xFF, 0xFF, 0xFC, 0xFD, 0xDB, 0x01, 0xFE, 0xFF, 0xFF,
  0xFF, 0x56, 0x00, 0x18, 0x00, 0x00, 0x17, 0xFE, 0xAF, 0xBB, 0xFE, 0xFF,
  0xFF, 0xFF, 0xFF, 0xFF, 0xFF, 0x1F, 0xFF, 0xFF, 0xFF, 0xFF, 0xFF, 0xFD,
  0xDF, 0x25, 0xA0, 0xFF, 0xFF, 0xBF, 0x7F, 0x07, 0x04, 0x08, 0x00, 0x80,
  0x81, 0xFE, 0x7D, 0x94, 0xFE, 0xFF, 0xFF, 0xFF, 0xFF, 0xFF, 0xFF, 0x1F,
  0xFF, 0xFF, 0xFF, 0xFF, 0xFF, 0xF9, 0xFF, 0x1E, 0xFC, 0xFF, 0xFF, 0xFF,
  0xAF, 0x00, 0x00, 0x00, 0x00, 0xC0, 0xA1, 0xFF, 0x6B, 0x79, 0xFF, 0xFF,
  0xFF, 0xFF, 0xFF, 0xFF, 0xFF, 0x1F, 0xFF, 0xFF, 0xFF, 0xFF, 0xFF, 0xF3,
  0x7F, 0xFF, 0xFF, 0xFF, 0xFF, 0xFF, 0xA5, 0x00, 0x00, 0x00, 0x00, 0xE0,
  0xD1, 0xDF, 0xBB, 0xB6, 0xEF, 0xFF, 0xFF, 0xFF, 0xFF, 0xFF, 0xFF, 0x1F,
  0xFF, 0xFF, 0xFF, 0xFF, 0xFF, 0xF7, 0xFF, 0xFE, 0xFF, 0xFF, 0xFF, 0xFF,
  0x85, 0x00, 0x02, 0x00, 0x00, 0x38, 0xF1, 0x1D, 0xAF, 0xAD, 0xFF, 0xFF,
  0xFF, 0xFF, 0xFF, 0xFF, 0xFF, 0x1F, 0xFF, 0xFF, 0xFF, 0xFF, 0xFF, 0xC7,
  0xFD, 0xFF, 0xFF, 0xFF, 0xFF, 0x5F, 0x53, 0x28, 0x00, 0x00, 0x00, 0xFC,
  0xF0, 0x1B, 0x54, 0xB9, 0xFF, 0xFF, 0xFF, 0xFF, 0xFF, 0xFF, 0xFF, 0x1F,
  0xFF, 0xFF, 0xFF, 0xFF, 0xFF, 0xCF, 0xFF, 0xFF, 0xFF, 0xFF, 0xFF, 0xDF,
  0x19, 0x00, 0x00, 0x00, 0x02, 0xCF, 0xF1, 0x8B, 0xA8, 0xC6, 0xFB, 0xFF,
  0xFF, 0xFF, 0xFF, 0xFF, 0xFF, 0x1F, 0xFF, 0xFF, 0xFF, 0xFF, 0xFF, 0x9F,
  0xFF, 0xFF, 0xFF, 0xFE, 0x7F, 0x66, 0x0E, 0x00, 0x01, 0x00, 0x80, 0xC7,
  0xF3, 0x1F, 0xD0, 0xFF, 0xFF, 0xFF, 0xFF, 0xFF, 0xFF, 0xFF, 0xFF, 0x1F,
  0xFF, 0xFF, 0xFF, 0xFF, 0xFF, 0xBF, 0xFF, 0xFF, 0xFE, 0xFF, 0xEF, 0xDB,
  0x03, 0x20, 0x00, 0x48, 0xC0, 0xC6, 0xF3, 0x0D, 0xEC, 0xFF, 0xFF, 0xFF,
  0xFF, 0xFF, 0xFF, 0xFF, 0xFF, 0x1F, 0xFF, 0xFF, 0xFF, 0xFF, 0xFF, 0x3F,
  0xCE, 0xFF, 0xFF, 0xFF, 0x5F, 0x06, 0x10, 0x01, 0x08, 0x06, 0xF0, 0xC8,
  0xF7, 0x19, 0x50, 0xC6, 0xFF, 0xFF, 0xFF, 0xFF, 0xFF, 0xFF, 0xFF, 0x1F,
  0xFF, 0xFF, 0xFF, 0xFF, 0xFF, 0xFF, 0xDE, 0xFF, 0xFF, 0xFF, 0x96, 0x02,
  0x00, 0x00, 0xC0, 0x13, 0xFC, 0xC6, 0xFF, 0x19, 0xEC, 0xFB, 0xFF, 0xFF,
  0xFF, 0xFF, 0xFF, 0xFF, 0xFF, 0x1F, 0xFF, 0xFF, 0xFF, 0xFF, 0xFF, 0xFF,
  0x38, 0xFF, 0xFF, 0x9F, 0xB7, 0x03, 0x00, 0xAD, 0xF0, 0x08, 0x3E, 0xC7,
  0x7F, 0x1A, 0x79, 0xFE, 0xFF, 0xFF, 0xFF, 0xFF, 0xFF, 0xFF, 0xFF, 0x1F,
  0xFF, 0xFF, 0xFF, 0xFF, 0xFF, 0xFF, 0x6B, 0xFC, 0xFF, 0xDE, 0xBE, 0x2B,
  0xDB, 0xAD, 0x39, 0x86, 0x1F, 0xCF, 0x7F, 0x8C, 0xDC, 0xBA, 0xFF, 0xFF,
  0xFF, 0xFF, 0xFF, 0xFF, 0xFF, 0x1F, 0xFF, 0xFF, 0xFF, 0xFF, 0xFF, 0xFF,
  0x93, 0xF9, 0xB7, 0x95, 0x59, 0xF5, 0x65, 0x66, 0xAD, 0xE1, 0x31, 0x9F,
  0x7F, 0x1C, 0xF6, 0xFF, 0xFF, 0xFF, 0xFF, 0xFF, 0xFF, 0xFF, 0xFF, 0x1F,
  0xFF, 0xFF, 0xFF, 0xFF, 0xFF, 0xFF, 0x87, 0x81, 0xE5, 0xF9, 0x76, 0x96,
  0x9D, 0xBA, 0x5B, 0xF0, 0x03, 0xFF, 0x7F, 0x0D, 0xE6, 0xFF, 0xFF, 0xFF,
  0xFF, 0xFF, 0xFF, 0xFF, 0xFF, 0x1F, 0xFF, 0xFF, 0xFF, 0xFF, 0xFF, 0xFF,
  0x7D, 0x8E, 0x3F, 0x26, 0xAB, 0x6B, 0xA6, 0xED, 0x3F, 0xFE, 0x2F, 0xFF,
  0x7F, 0x0E, 0xBC, 0xFD, 0xFF, 0xFF, 0xFF, 0xFF, 0xFF, 0xFF, 0xFF, 0x1F,
  0xFF, 0xFF, 0xFF, 0xFF, 0xFF, 0xFF, 0xFF, 0x1D, 0xF6, 0xAB, 0xAE, 0x96,
  0xB6, 0xF5, 0xD6, 0xDF, 0x5F, 0xFF, 0x6F, 0x83, 0xBF, 0xFE, 0xFF, 0xFF,
  0xFF, 0xFF, 0xFF, 0xFF, 0xFF, 0x1F, 0xFF, 0xFF, 0xFF, 0xFF, 0xFF, 0xFF,
  0xEE, 0xD1, 0x98, 0x5D, 0x5A, 0xF6, 0x9B, 0xBE, 0xED, 0x8F, 0x5F, 0xFF,
  0x8F, 0x47, 0xD9, 0xFF, 0xFF, 0xFF, 0xFF, 0xFF, 0xFF, 0xFF, 0xFF, 0x1F,
  0xFF, 0xFF, 0xFF, 0xFF, 0xFF, 0xFF, 0xFF, 0x0F, 0xA3, 0xBB, 0xC3, 0x6B,
  0xE6, 0x9F, 0xFC, 0x85, 0x3F, 0xFF, 0xCF, 0xC6, 0x7C, 0xFF, 0xFF, 0xFF,
  0xFF, 0xFF, 0xFF, 0xFF, 0xFF, 0x1F, 0xFF, 0xFF, 0xFF, 0xFF, 0xFF, 0xFF,
  0xFE, 0x8D, 0x86, 0xE6, 0xBD, 0x96, 0xFF, 0xFB, 0xFF, 0x9B, 0xFF, 0xFF,
  0x4B, 0xA6, 0xDF, 0xFB, 0xFF, 0xFF, 0xFF, 0xFF, 0xFF, 0xFF, 0xFF, 0x1F,
  0xFF, 0xFF, 0xFF, 0xFF, 0xFF, 0xFF, 0xFE, 0x66, 0x76, 0x64, 0xF6, 0xD9,
  0xBF, 0xEF, 0xFB, 0x8F, 0xFF, 0xFF, 0xCA, 0xA2, 0xEE, 0xFF, 0xFF, 0xFF,
  0xFF, 0xFF, 0xFF, 0xFF, 0xFF, 0x1F, 0xFF, 0xFF, 0xFF, 0xFF, 0xFF, 0xFF,
  0x7F, 0x63, 0xDD, 0x1F, 0x4D, 0xFF, 0xAD, 0xFE, 0xFF, 0xBF, 0xFF, 0xFF,
  0x74, 0x52, 0x7F, 0xFF, 0xFF, 0xFF, 0xFF, 0xFF, 0xFF, 0xFF, 0xFF, 0x1F,
  0xFF, 0xFF, 0xFF, 0xFF, 0xFF, 0x7F, 0xBF, 0xF8, 0x65, 0xFA, 0xFB, 0x9F,
  0xF7, 0xFF, 0xFB, 0xBF, 0xFF, 0x7F, 0xF8, 0xE3, 0xF6, 0xFF, 0xFF, 0xFF,
  0xFF, 0xFF, 0xFF, 0xFF, 0xFF, 0x1F, 0xFF, 0xFF, 0xFF, 0xFF, 0xFF, 0xFF,
  0x5F, 0xFC, 0x27, 0xEE, 0xAD, 0xF5, 0xFE, 0xFF, 0xE6, 0xBF, 0xFF, 0xFF,
  0xE4, 0x91, 0x5F, 0xFE, 0xFF, 0xFF, 0xFF, 0xFF, 0xFF, 0xFF, 0xFF, 0x1F,
  0xFF, 0xFF, 0xFF, 0xFF, 0xFF, 0xFF, 0x37, 0xF6, 0xCF, 0xB1, 0xF7, 0xED,
  0xDF, 0xFD, 0xE5, 0xFF, 0xFF, 0x3F, 0xCC, 0xB9, 0xFF, 0xFF, 0xFF, 0xFF,
  0xFF, 0xFF, 0xFF, 0xFF, 0xFF, 0x1F, 0xFF, 0xFF, 0xFF, 0xFF, 0xFF, 0xFF,
  0x1F, 0xFF, 0x9F, 0x0F, 0xAE, 0xFF, 0xFF, 0xFF, 0xE7, 0xFF, 0xFF, 0x57,
  0xC4, 0xC9, 0xE7, 0xFF, 0xFF, 0xFF, 0xFF, 0xFF, 0xFF, 0xFF, 0xFF, 0x1F,
  0xFF, 0xFF, 0xFF, 0xFF, 0xFF, 0xFF, 0xC9, 0xFF, 0xBF, 0xBE, 0xEA, 0xFF,
  0x7F, 0xFE, 0xFF, 0xFF, 0xFF, 0x27, 0x47, 0xF4, 0xFF, 0xFF, 0xFF, 0xFF,
  0xFF, 0xFF, 0xFF, 0xFF, 0xFF, 0x1F, 0xFF, 0xFF, 0xFF, 0xFF, 0xFF, 0xFF,
  0xE7, 0xFF, 0x3F, 0xF4, 0xFF, 0xBF, 0xFD, 0xFF, 0xEF, 0xFF, 0xFF, 0xC1,
  0xCF, 0xEC, 0xF7, 0xFF, 0xFF, 0xFF, 0xFF, 0xFF, 0xFF, 0xFF, 0xFF, 0x1F,
  0xFF, 0xFF, 0xFF, 0xFF, 0xFF, 0xBF, 0xF3, 0xFF, 0x7F, 0xC9, 0xF7, 0xBF,
  0xFF, 0xFF, 0xFF, 0xFF, 0xFF, 0xE1, 0x5F, 0xE6, 0xFE, 0xFF, 0xFF, 0xFF,
  0xFF, 0xFF, 0xFF, 0xFF, 0xFF, 0x1F, 0xFF, 0xFF, 0xFF, 0xFF, 0xFF, 0xFF,
  0xF8, 0xFF, 0xFF, 0x90, 0x5F, 0xFF, 0xFA, 0xFF, 0xFF, 0xFF, 0xFF, 0x01,
  0x3E, 0xFD, 0xFE, 0xFF, 0xFF, 0xFF, 0xFF, 0xFF, 0xFF, 0xFF, 0xFF, 0x1F,
  0xFF, 0xFF, 0xFF, 0xFF, 0xFF, 0x7F, 0xFC, 0xFF, 0xFF, 0xB1, 0xFC, 0xFF,
  0xFF, 0xFF, 0xFF, 0xFF, 0xBF, 0x48, 0x9E, 0xFE, 0xFF, 0xFF, 0xFF, 0xFF,
  0xFF, 0xFF, 0xFF, 0xFF, 0xFF, 0x1F, 0xFF, 0xFF, 0xFF, 0xFF, 0xFF, 0x3F,
  0xFF, 0xFF, 0xFF, 0x6D, 0x7F, 0xFF, 0xFB, 0xFF, 0xFF, 0xFF, 0x1F, 0x73,
  0x1E, 0xFD, 0xFF, 0xFF, 0xFF, 0xFF, 0xFF, 0xFF, 0xFF, 0xFF, 0xFF, 0x1F,
  0xFF, 0xFF, 0xFF, 0xFF, 0xFF, 0x9F, 0xFF, 0xFF, 0xFF, 0xFF, 0xFD, 0xFF,
  0xFF, 0xFF, 0xFF, 0xFF, 0x8F, 0x3B, 0xEF, 0xDF, 0xFF, 0xFF, 0xFF, 0xFF,
  0xFF, 0xFF, 0xFF, 0xFF, 0xFF, 0x1F, 0xFF, 0xFF, 0xFF, 0xFF, 0xFF, 0xCF,
  0xFF, 0xFF, 0xFF, 0xFF, 0xFA, 0xFF, 0xFF, 0xFF, 0xFF, 0xFF, 0x8B, 0x3E,
  0x43, 0xFF, 0xFF, 0xFF, 0xFF, 0xFF, 0xFF, 0xFF, 0xFF, 0xFF, 0xFF, 0x1F,
  0xFF, 0xFF, 0xFF, 0xFF, 0xFF, 0xE3, 0xFF, 0xFF, 0xFF, 0xFF, 0xFF, 0xFF,
  0xFF, 0xFF, 0xFF, 0xFF, 0x01, 0x3F, 0xFB, 0xFF, 0xFF, 0xFF, 0xFF, 0xFF,
  0xFF, 0xFF, 0xFF, 0xFF, 0xFF, 0x1F, 0xFF, 0xFF, 0xFF, 0xFF, 0xFF, 0xF3,
  0xFF, 0xFF, 0xFF, 0xFF, 0xB3, 0xFF, 0xFF, 0xFF, 0xFF, 0x7F, 0x04, 0xFF,
  0xD4, 0xFF, 0xFF, 0xFF, 0xFF, 0xFF, 0xFF, 0xFF, 0xFF, 0xFF, 0xFF, 0x1F,
  0xFF, 0xFF, 0xFF, 0xFF, 0xFF, 0xFD, 0xFF, 0xFF, 0xFF, 0xFF, 0xA7, 0xFF,
  0xFF, 0xFF, 0xFF, 0x67, 0xE6, 0xFD, 0xFA, 0xFF, 0xFF, 0xFF, 0xFF, 0xFF,
  0xFF, 0xFF, 0xFF, 0xFF, 0xFF, 0x1F, 0xFF, 0xFF, 0xFF, 0xFF, 0x7F, 0xFE,
  0xFF, 0xFF, 0xFF, 0xFF, 0xEF, 0xFD, 0xFF, 0xFF, 0xFF, 0x03, 0xFE, 0x3D,
  0xFE, 0xFF, 0xFF, 0xFF, 0xFF, 0xFF, 0xFF, 0xFF, 0xFF, 0xFF, 0xFF, 0x1F,
  0xFF, 0xFF, 0xFF, 0xFF, 0x3F, 0xFF, 0xFF, 0xFF, 0xFF, 0xFF, 0x5F, 0xF9,
  0xFF, 0xFF, 0xFF, 0x83, 0xFF, 0x5C, 0xFF, 0xFF, 0xFF, 0xFF, 0xFF, 0xFF,
  0xFF, 0xFF, 0xFF, 0xFF, 0xFF, 0x1F, 0xFF, 0xFF, 0xFF, 0xFF, 0x9F, 0xFF,
  0xFF, 0xFF, 0xFF, 0xFF, 0xDF, 0xEB, 0xFF, 0xFF, 0xFF, 0x09, 0x7D, 0xD4,
  0xFF, 0xFF, 0xFF, 0xFF, 0xFF, 0xFF, 0xFF, 0xFF, 0xFF, 0xFF, 0xFF, 0x1F,
  0xFF, 0xFF, 0xFF, 0xFF, 0xE7, 0xFF, 0xFF, 0xFF, 0xFF, 0xFF, 0x7F, 0xF7,
  0xFB, 0xFD, 0x7F, 0xDB, 0xFD, 0xF3, 0xFF, 0xFF, 0xFF, 0xFF, 0xFF, 0xFF,
  0xFF, 0xFF, 0xFF, 0xFF, 0xFF, 0x1F, 0xFF, 0xFF, 0xFF, 0xFF, 0xE7, 0xFF,
  0xFF, 0xFF, 0xFF, 0xFF, 0xFF, 0xFD, 0xE9, 0xFB, 0xBF, 0x73, 0xF9, 0xFF,
  0xFF, 0xFF, 0xFF, 0xFF, 0xFF, 0xFF, 0xFF, 0xFF, 0xFF, 0xFF, 0xFF, 0x1F,
  0xFF, 0xFF, 0xFF, 0xFF, 0xFB, 0xFF, 0xFF, 0xFF, 0xFF, 0xFF, 0xFF, 0xCC,
  0xEB, 0xC9, 0xD3, 0xFF, 0x6B, 0xFB, 0xFF, 0xFF, 0xFF, 0xFF, 0xFF, 0xFF,
  0xFF, 0xFF, 0xFF, 0xFF, 0xFF, 0x1F, 0xFF, 0xFF, 0xFF, 0xFF, 0xFF, 0xFF,
  0xFF, 0xFF, 0xFF, 0xFF, 0xFF, 0xF9, 0xFB, 0xBF, 0xE3, 0xFF, 0xF5, 0xFE,
  0xFF, 0xFF, 0xFF, 0xFF, 0xFF, 0xFF, 0xFF, 0xFF, 0xFF, 0xFF, 0xFF, 0x1F,
  0xFF, 0xFF, 0xFF, 0xFF, 0xFF, 0xFF, 0xFF, 0xFF, 0xFF, 0xFF, 0xFF, 0xE3,
  0xFF, 0xFD, 0xEF, 0xFF, 0xFF, 0xFF, 0xFF, 0xFF, 0xFF, 0xFF, 0xFF, 0xFF,
  0xFF, 0xFF, 0xFF, 0xFF, 0xFF, 0x1F, 0xFF, 0xFF, 0xFF, 0xFF, 0xFF, 0xFF,
  0xFF, 0xFF, 0xFF, 0xFF, 0xFF, 0x67, 0xFD, 0xFF, 0xFF, 0x87, 0xD7, 0xFF,
  0xFF, 0xFF, 0xFF, 0xFF, 0xFF, 0xFF, 0xFF, 0xFF, 0xFF, 0xFF, 0xFF, 0x1F,
  0xFF, 0xFF, 0xFF, 0xFF, 0xFF, 0xFF, 0xFF, 0xFF, 0xFF, 0xFF, 0xFF, 0xCF,
  0x7B, 0x7F, 0xFD, 0xE3, 0xFF, 0xFF, 0xFF, 0xFF, 0xFF, 0xFF, 0xFF, 0xFF,
  0xFF, 0xFF, 0xFF, 0xFF, 0xFF, 0x1F, 0xFF, 0xFF, 0xFF, 0xFF, 0xFF, 0xFF,
  0xFF, 0xFF, 0xFF, 0xFF, 0xFF, 0xBF, 0xDF, 0xFC, 0xE1, 0xBF, 0xFF, 0xFF,
  0xFF, 0xFF, 0xFF, 0xFF, 0xFF, 0xFF, 0xFF, 0xFF, 0xFF, 0xFF, 0xFF, 0x1F,
  0xFF, 0xFF, 0xFF, 0xFF, 0xFF, 0xFF, 0xFF, 0xFF, 0xFF, 0xFF, 0xFF, 0x7F,
  0xDE, 0xFF, 0xD3, 0xFF, 0xFF, 0xFF, 0xFF, 0xFF, 0xFF, 0xFF, 0xFF, 0xFF,
  0xFF, 0xFF, 0xFF, 0xFF, 0xFF, 0x1F, 0xFF, 0xFF, 0xFF, 0xFF, 0xFF, 0xFF,
  0xFF, 0xFF, 0xFF, 0xFF, 0xFF, 0xFF, 0xF8, 0xFB, 0xFF, 0xFF, 0xFF, 0xFF,
  0xFF, 0xFF, 0xFF, 0xFF, 0xFF, 0xFF, 0xFF, 0xFF, 0xFF, 0xFF, 0xFF, 0x1F,
  0xFF, 0xFF, 0xFF, 0xFF, 0xFF, 0xFF, 0xFF, 0xFF, 0xFF, 0xFF, 0xFF, 0xFF,
  0xC7, 0xFF, 0xFF, 0xFF, 0xFF, 0xFF, 0xFF, 0xFF, 0xFF, 0xFF, 0xFF, 0xFF,
  0xFF, 0xFF, 0xFF, 0xFF, 0xFF, 0x1F, 0xFF, 0xFF, 0xFF, 0xFF, 0xFF, 0xFF,
  0xFF, 0xFF, 0xFF, 0xFF, 0xFF, 0xFF, 0x7F, 0xEE, 0xFF, 0xFF, 0xFF, 0xFF,
  0xFF, 0xFF, 0xFF, 0xFF, 0xFF, 0xFF, 0xFF, 0xFF, 0xFF, 0xFF, 0xFF, 0x1F,
  0xFF, 0xFF, 0xFF, 0xFF, 0xFF, 0xFF, 0xFF, 0xFF, 0xFF, 0xFF, 0xFF, 0xFF,
  0xFF, 0xFF, 0xFF, 0xFF, 0xFF, 0xFF, 0xFF, 0xFF, 0xFF, 0xFF, 0xFF, 0xFF,
  0xFF, 0xFF, 0xFF, 0xFF, 0xFF, 0x1F, 0xFF, 0xFF, 0xFF, 0xFF, 0xFF, 0xFF,
  0xFF, 0xFF, 0xFF, 0xFF, 0xFF, 0xFF, 0xFF, 0xFF, 0xFF, 0xFF, 0xFF, 0xFF,
  0xFF, 0xFF, 0xFF, 0xFF, 0xFF, 0xFF, 0xFF, 0xFF, 0xFF, 0xFF, 0xFF, 0x1F,
  0xFF, 0xFF, 0xFF, 0xFF, 0xFF, 0xFF, 0xFF, 0xFF, 0xFF, 0xFF, 0xFF, 0xFF,
  0xFF, 0xFF, 0xFF, 0xFF, 0xFF, 0xFF, 0xFF, 0xFF, 0xFF, 0xFF, 0xFF, 0xFF,
  0xFF, 0xFF, 0xFF, 0xFF, 0xFF, 0x1F, 0xFF, 0xFF, 0xFF, 0xFF, 0xFF, 0xFF,
  0xFF, 0xFF, 0xFF, 0xFF, 0xFF, 0xFF, 0xFF, 0xFF, 0xFF, 0xFF, 0xFF, 0xFF,
  0xFF, 0xFF, 0xFF, 0xFF, 0xFF, 0xFF, 0xFF, 0xFF, 0xFF, 0xFF, 0xFF, 0x1F,
  0xFF, 0xFF, 0xFF, 0xFF, 0xFF, 0xFF, 0xFF, 0xFF, 0xFF, 0xFF, 0xFF, 0xFF,
  0xFF, 0xFF, 0xFF, 0xFF, 0xFF, 0xFF, 0xFF, 0xFF, 0xFF, 0xFF, 0xFF, 0xFF,
  0xFF, 0xFF, 0xFF, 0xFF, 0xFF, 0x1F, };


#endif<|MERGE_RESOLUTION|>--- conflicted
+++ resolved
@@ -53,11 +53,9 @@
 
 void drawCfg(int x, int y);
 
-<<<<<<< HEAD
 void drawClock(int x, int y);
-=======
+
 void drawGPS(int x, int y);
->>>>>>> d26109c6
 
 void drawGpsSmall(int x, int y);
 
